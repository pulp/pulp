--- conflicted
+++ resolved
@@ -33,18 +33,13 @@
 
 from pulp.server.db.migrate.validate import validate
 from pulp.server.db.version import (
-    VERSION, get_version_in_use, set_version, is_validated, set_validated)
-from pulp.server.db.version import clean_db as clean_versions
+    VERSION, get_version_in_use, set_version, is_validated, set_validated, 
+    clean_db)
 
 def parse_args():
     parser = OptionParser()
-<<<<<<< HEAD
-    parser.add_option('--auto', action='store_true', dest='auto',
-                      default=False, help=SUPPRESS_HELP)
     parser.add_option('--force', action='store_true', dest='force',
                       default=False, help='force migration to run, ignoring "version" in db')
-=======
->>>>>>> 158cde52
     parser.add_option('--log-file', dest='log_file',
                       default='/var/log/pulp/db.log',
                       help='file for log messages')
@@ -123,15 +118,9 @@
 def main():
     options = parse_args()
     start_logging(options)
-<<<<<<< HEAD
-    if options.auto and not config.getboolean('database', 'auto_upgrade'):
-        print >> sys.stderr, 'pulp is not configured for auto upgrade'
-        return os.EX_CONFIG
     if options.force:
-        print 'Cleaning previous versions'
-        clean_versions()
-=======
->>>>>>> 158cde52
+        print 'clearing previous versions'
+        clean_db()
     ret = datamodel_migration(options)
     if ret != os.EX_OK:
         return ret
