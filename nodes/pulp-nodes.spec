--- conflicted
+++ resolved
@@ -5,13 +5,8 @@
 # ---- Pulp Nodes -------------------------------------------------------------
 
 Name: pulp-nodes
-<<<<<<< HEAD
-Version: 2.5.2
-Release: 1%{?dist}
-=======
 Version: 2.5.3
 Release: 0.2.rc%{?dist}
->>>>>>> 8e656477
 Summary: Support for pulp nodes
 Group: Development/Languages
 License: GPLv2
@@ -240,15 +235,12 @@
 
 
 %changelog
-<<<<<<< HEAD
-=======
 * Wed Jan 28 2015 Chris Duryee <cduryee@redhat.com> 2.5.3-0.2.rc
 - Pulp rebuild
 
 * Tue Jan 20 2015 Barnaby Court <bcourt@redhat.com> 2.5.3-0.1.beta
 - Pulp rebuild
 
->>>>>>> 8e656477
 * Thu Jan 19 2015 Dennis Kliban <dkliban@redhat.com> 2.5.2-1
 - Pulp rebuild
 
