# -*- coding: utf-8 -*-
#
# Copyright © 2013 Red Hat, Inc.
#
# This software is licensed to you under the GNU General Public
# License as published by the Free Software Foundation; either version
# 2 of the License (GPLv2) or (at your option) any later version.
# There is NO WARRANTY for this software, express or implied,
# including the implied warranties of MERCHANTABILITY,
# NON-INFRINGEMENT, or FITNESS FOR A PARTICULAR PURPOSE. You should
# have received a copy of GPLv2 along with this software; if not, see
# http://www.gnu.org/licenses/old-licenses/gpl-2.0.txt.

import os
import sys
import tempfile
import shutil
import random

from copy import deepcopy

from mock import Mock, patch
from base import WebTest

from nectar.downloaders.curl import HTTPSCurlDownloader
from nectar.request import DownloadRequest
from nectar.config import DownloaderConfig

sys.path.insert(0, os.path.abspath(os.path.dirname(__file__)) + "/mocks")

from pulp_node.distributors.http.distributor import NodesHttpDistributor, entry_point as dist_entry_point
from pulp_node.importers.http.importer import NodesHttpImporter, entry_point as imp_entry_point
from pulp_node.handlers.handler import NodeHandler, RepositoryHandler

from pulp.plugins.loader import api as plugin_api
from pulp.plugins.types import database as unit_db
from pulp.server.db.model.repository import Repo, RepoDistributor, RepoImporter
from pulp.server.db.model.repository import RepoContentUnit
from pulp.server.db.model.consumer import Consumer, Bind
from pulp.plugins import model as plugin_model
from pulp.plugins.config import PluginCallConfiguration
from pulp.plugins.conduits.repo_publish import RepoPublishConduit
from pulp.plugins.conduits.repo_sync import RepoSyncConduit
from pulp.plugins.util.nectar_config import importer_config_to_nectar_config
from pulp.common.plugins import importer_constants
from pulp.server.managers import factory as managers
from pulp.bindings.bindings import Bindings
from pulp.bindings.server import PulpConnection
from pulp.server.config import config as pulp_conf
from pulp.agent.lib.conduit import Conduit
from pulp.agent.lib.container import CONTENT, Container
from pulp.agent.lib.dispatcher import Dispatcher
from pulp_node.manifest import Manifest, RemoteManifest, MANIFEST_FILE_NAME, UNITS_FILE_NAME
from pulp_node.handlers.strategies import Mirror, Additive
from pulp_node.handlers.reports import RepositoryReport
from pulp_node import error
from pulp_node import constants


FAKE_DISTRIBUTOR = 'test_distributor'
FAKE_ID = 'fake_plugin_id'
FAKE_DISTRIBUTOR_CONFIG = {'A': 0}


# --- testing mock classes ---------------------------------------------------


class Repository(object):

    def __init__(self, repo_id, working_dir=None):
        self.id = repo_id
        self.working_dir = working_dir


class FakeDistributor(object):

    @classmethod
    def metadata(cls):
        return {
            'id' : FAKE_DISTRIBUTOR,
            'display_name' : 'Fake Distributor',
            'types' : ['node',]
        }

    def validate_config(self, *unused):
        return True, None

    def publish_repo(self, repo, conduit, config):
        return conduit.build_success_report('succeeded', {})

    def distributor_added(self, *unused):
        pass


class TestStrategy:

    def __init__(self, tester, **options):
        self.tester = tester
        self.options = options

    def __call__(self):
        self.tester.clean(**self.options)
        return self._impl()()

    def _impl(self):
        raise NotImplementedError()


class MirrorTestStrategy(TestStrategy):

    def _impl(self):
        return Mirror


class AdditiveTestStrategy(TestStrategy):

    def _impl(self):
        return Additive


class BadDownloadRequest(DownloadRequest):

    def __init__(self, url, *args, **kwargs):
        url = 'http:/NOWHERE/FAIL_ME_%d' % random.random()
        DownloadRequest.__init__(self, url, *args, **kwargs)


class AgentConduit(Conduit):

    def __init__(self, node_id=None):
        self.node_id = node_id

    @property
    def consumer_id(self):
        return self.node_id



# --- testing base classes ---------------------------------------------------


class PluginTestBase(WebTest):

    REPO_ID = 'test-repo'
    UNIT_TYPE_ID = 'rpm'
    UNIT_ID = 'test_unit_%d'
    UNIT_METADATA = {'A':'a','B':'b', 'N': 0}
    TYPEDEF_ID = UNIT_TYPE_ID
    NUM_UNITS = 10
    NUM_EXTRA_UNITS = 5
    EXTRA_REPO_IDS = ('extra_1', 'extra_2')

    CA_CERT = 'CA_CERTIFICATE'
    CLIENT_CERT = 'CLIENT_CERTIFICATE_AND_KEY'

    @classmethod
    def tmpdir(cls, role):
        dir = tempfile.mkdtemp(dir=cls.TMP_ROOT, prefix=role)
        return dir

    def setUp(self):
        WebTest.setUp(self)
        self.parentfs = self.tmpdir('parent-')
        self.childfs = self.tmpdir('child-')
        self.alias = (self.parentfs, self.parentfs)
        Consumer.get_collection().remove()
        Bind.get_collection().remove()
        Repo.get_collection().remove()
        RepoDistributor.get_collection().remove()
        RepoImporter.get_collection().remove()
        RepoContentUnit.get_collection().remove()
        unit_db.clean()
        plugin_api._create_manager()
        imp_conf = dict(strategy=constants.MIRROR_STRATEGY)
        plugin_api._MANAGER.importers.add_plugin(constants.HTTP_IMPORTER, NodesHttpImporter, imp_conf)
        plugin_api._MANAGER.distributors.add_plugin(constants.HTTP_DISTRIBUTOR, NodesHttpDistributor, {})
        plugin_api._MANAGER.distributors.add_plugin(FAKE_DISTRIBUTOR, FakeDistributor, FAKE_DISTRIBUTOR_CONFIG)
        unit_db.type_definition = \
            Mock(return_value=dict(id=self.TYPEDEF_ID, unit_key=self.UNIT_METADATA))
        unit_db.type_units_unit_key = \
            Mock(return_value=['A', 'B', 'N'])

    def tearDown(self):
        WebTest.tearDown(self)
        shutil.rmtree(self.parentfs)
        shutil.rmtree(self.childfs)
        Consumer.get_collection().remove()
        Bind.get_collection().remove()
        Repo.get_collection().remove()
        RepoDistributor.get_collection().remove()
        RepoImporter.get_collection().remove()
        RepoContentUnit.get_collection().remove()
        unit_db.clean()

    def populate(self):
        # make content/ dir.
        os.makedirs(os.path.join(self.parentfs, 'content'))
        pulp_conf.set('server', 'storage_dir', self.parentfs)
        # create repo
        manager = managers.repo_manager()
        manager.create_repo(self.REPO_ID)
        # add units
        units = self.add_units(0, self.NUM_UNITS)
        # CA
        self.units = units
        path = os.path.join(self.parentfs, 'ca.crt')
        fp = open(path, 'w+')
        fp.write(self.CA_CERT)
        fp.close()
        # client cert
        path = os.path.join(self.parentfs, 'local.crt')
        fp = open(path, 'w+')
        fp.write(self.CLIENT_CERT)
        fp.close()

    def add_units(self, begin, end):
        units = []
        storage_dir = os.path.join(pulp_conf.get('server', 'storage_dir'), 'content')
        if not os.path.exists(storage_dir):
            os.makedirs(storage_dir)
        for n in range(begin, end):
            unit_id = self.UNIT_ID % n
            unit = dict(self.UNIT_METADATA)
            unit['N'] = n
            # add unit file
            storage_path = os.path.join(storage_dir, '.'.join((unit_id, self.UNIT_TYPE_ID)))
            if n % 2 == 0:  # even numbered has file associated
                unit['_storage_path'] = storage_path
                if n == 0:  # 1st one is a directory of files
                    os.makedirs(storage_path)
                    path = os.path.join(storage_path, 'abc.rpm')
                    with open(path, 'w+') as fp:
                        fp.write(path)
                else:
                    with open(storage_path, 'w+') as fp:
                        fp.write(unit_id)
            # add unit
            manager = managers.content_manager()
            manager.add_content_unit(
                self.UNIT_TYPE_ID,
                unit_id,
                unit)
            manager = managers.repo_unit_association_manager()
            # associate unit
            manager.associate_unit_by_id(
                self.REPO_ID,
                self.UNIT_TYPE_ID,
                unit_id,
                RepoContentUnit.OWNER_TYPE_IMPORTER,
                constants.HTTP_IMPORTER)
            units.append(unit)
        return units

    def dist_conf(self):
        return {
            'protocol':'file',
            'http':{'alias':self.alias},
            'https':{'alias':self.alias},
            'file':{'alias':self.alias},
        }

    def dist_conf_with_ssl(self):
        ssl = {
            'client_cert': os.path.join(self.parentfs, 'local.crt')
        }
        d = self.dist_conf()
        d['file']['ssl'] = ssl
        return d


# --- handler tests ------------------------------------------------


class AgentHandlerTest(PluginTestBase):

    @patch('pulp_node.handlers.model.BindingsOnParent.fetch_all', side_effect=error.GetBindingsError(500))
    def test_node_handler_get_bindings_failed(self, *unused):
        # Setup
        handler = NodeHandler({})
        # Test & Verify
        self.assertRaises(error.GetBindingsError, handler.update, AgentConduit(), [], {})

    @patch('pulp_node.handlers.model.BindingsOnParent.fetch', side_effect=error.GetBindingsError(500))
    def test_repository_handler_get_bindings_failed(self, *unused):
        # Setup
        handler = RepositoryHandler({})
        # Test & Verify
        self.assertRaises(error.GetBindingsError, handler.update, AgentConduit(), [], {})


# --- pulp plugin tests --------------------------------------------


class TestDistributor(PluginTestBase):

    VALID_CONFIGURATION = {
        constants.PROTOCOL_KEYWORD: 'https',
        'http': {
            'alias': [
                '/pulp/nodes/http/repos',
                '/var/www/pulp/nodes/http/repos'
            ]
        },
        'https': {
            'alias': [
                '/pulp/nodes/https/repos',
                '/var/www/pulp/nodes/https/repos'
            ],
            constants.SSL_KEYWORD: {
                constants.CLIENT_CERT_KEYWORD: {
                    'local': '/etc/pki/pulp/nodes/local.crt',
                    'child': '/etc/pki/pulp/nodes/parent/client.crt'
                }
            }
        }
    }

    PAYLOAD = {
        'distributors': [],
        'importers': [
            {'id': 'nodes_http_importer',
             'importer_type_id': 'nodes_http_importer',
             'config': {
                 'manifest_url': 'file://localhost/%(tmp_dir)s/%(repo_id)s/manifest.json',
                 'protocol': 'file',
                 'ssl': {},
                 'strategy': 'additive'
             }, }
        ],
        'repository': None
    }

    def test_entry_point(self):
        repo = plugin_model.Repository(self.REPO_ID)
        _class, conf = dist_entry_point()
        plugin = _class()
        plugin.validate_config(repo, conf, [])

    def test_metadata(self):
        # Test
        md = NodesHttpDistributor.metadata()
        self.assertTrue(isinstance(md, dict))
        # Verify
        self.assertTrue('node' in md['types'])

    def test_valid_config(self):
        # Test
        dist = NodesHttpDistributor()
        repo = plugin_model.Repository(self.REPO_ID)
        report = dist.validate_config(repo, self.VALID_CONFIGURATION, [])
        # Verify
        self.assertTrue(isinstance(report, tuple))
        self.assertTrue(len(report), 2)
        self.assertTrue(isinstance(report[0], bool))
        self.assertTrue(report[0])
        self.assertEqual(report[1], None)

    def test_config_missing_protocol(self):
        # Test
        conf = deepcopy(self.VALID_CONFIGURATION)
        del conf[constants.PROTOCOL_KEYWORD]
        dist = NodesHttpDistributor()
        repo = plugin_model.Repository(self.REPO_ID)
        report = dist.validate_config(repo, {}, [])
        # Verify
        self.assertTrue(isinstance(report, tuple))
        self.assertTrue(len(report), 2)
        self.assertTrue(isinstance(report[0], bool))
        self.assertFalse(report[0])
        self.assertFalse(report[1] is None)

    def test_config_missing_http_protocol(self):
        # Test
        conf = deepcopy(self.VALID_CONFIGURATION)
        for protocol in ('http', 'https'):
            del conf[protocol]
            dist = NodesHttpDistributor()
            repo = plugin_model.Repository(self.REPO_ID)
            report = dist.validate_config(repo, {}, [])
            # Verify
            self.assertTrue(isinstance(report, tuple))
            self.assertTrue(len(report), 2)
            self.assertTrue(isinstance(report[0], bool))
            self.assertFalse(report[0])
            self.assertFalse(report[1] is None)

    def test_config_missing_alias(self):
        # Test
        conf = deepcopy(self.VALID_CONFIGURATION)
        del conf['https']['alias']
        dist = NodesHttpDistributor()
        repo = plugin_model.Repository(self.REPO_ID)
        report = dist.validate_config(repo, {}, [])
        # Verify
        self.assertTrue(isinstance(report, tuple))
        self.assertTrue(len(report), 2)
        self.assertTrue(isinstance(report[0], bool))
        self.assertFalse(report[0])
        self.assertFalse(report[1] is None)

    def test_config_missing_invalid_alias(self):
        # Test
        conf = deepcopy(self.VALID_CONFIGURATION)
        conf['https']['alias'] = None
        dist = NodesHttpDistributor()
        repo = plugin_model.Repository(self.REPO_ID)
        report = dist.validate_config(repo, {}, [])
        # Verify
        self.assertTrue(isinstance(report, tuple))
        self.assertTrue(len(report), 2)
        self.assertTrue(isinstance(report[0], bool))
        self.assertFalse(report[0])
        self.assertFalse(report[1] is None)

    def test_payload(self):
        # Setup
        self.populate()
        pulp_conf.set('server', 'storage_dir', self.parentfs)
        # Test
        dist = NodesHttpDistributor()
        repo = Repository(self.REPO_ID)
        payload = dist.create_consumer_payload(repo, self.dist_conf(), {})
        f = open('/tmp/payload', 'w+')
        f.write(repr(payload['importers']))
        f.close()
        # Verify
        distributors = payload['distributors']
        importers = payload['importers']
        repository = payload['repository']
        self.assertTrue(isinstance(distributors, list))
        self.assertTrue(isinstance(importers, list))
        self.assertTrue(isinstance(repository, dict))
        self.assertTrue(len(importers), 1)
        for key in ('id', 'importer_type_id', 'config'):
            self.assertTrue(key in importers[0])
        for key in (constants.MANIFEST_URL_KEYWORD, constants.STRATEGY_KEYWORD):
            self.assertTrue(key in importers[0]['config'])

    def test_payload_with_ssl(self):
        # Setup
        self.populate()
        pulp_conf.set('server', 'storage_dir', self.parentfs)
        # Test
        dist = NodesHttpDistributor()
        repo = Repository(self.REPO_ID)
        payload = dist.create_consumer_payload(repo, self.dist_conf_with_ssl(), {})
        # Verify
        distributors = payload['distributors']
        importers = payload['importers']
        repository = payload['repository']
        self.assertTrue(isinstance(distributors, list))
        self.assertTrue(isinstance(importers, list))
        self.assertTrue(isinstance(repository, dict))
        self.assertTrue(len(importers), 1)
        for key in ('id', 'importer_type_id', 'config'):
            self.assertTrue(key in importers[0])
        for key in (constants.MANIFEST_URL_KEYWORD,
                    constants.STRATEGY_KEYWORD,
                    importer_constants.KEY_SSL_CLIENT_CERT,
                    importer_constants.KEY_SSL_VALIDATION):
            self.assertTrue(key in importers[0]['config'])

    def test_publish(self):
        # Setup
        self.populate()
        pulp_conf.set('server', 'storage_dir', self.parentfs)
        # Test
        dist = NodesHttpDistributor()
        repo = Repository(self.REPO_ID)
        conduit = RepoPublishConduit(self.REPO_ID, constants.HTTP_DISTRIBUTOR)
        dist.publish_repo(repo, conduit, self.dist_conf())
        # Verify
        conf = DownloaderConfig()
        downloader = HTTPSCurlDownloader(conf)
        pub = dist.publisher(repo, self.dist_conf())
        url = '/'.join((pub.base_url, pub.manifest_path()))
        working_dir = self.childfs
        manifest = RemoteManifest(url, downloader, working_dir)
        manifest.fetch()
        manifest.fetch_units()
        units = [u for u, r in manifest.get_units()]
        self.assertEqual(len(units), self.NUM_UNITS)
        for n in range(0, self.NUM_UNITS):
            unit = units[n]
            created = self.units[n]
            for p, v in unit['unit_key'].items():
                self.assertEqual(created[p], v)
            self.assertEqual(created.get('_storage_path'), unit['storage_path'])
            self.assertEqual(unit['type_id'], self.UNIT_TYPE_ID)


class ImporterTest(PluginTestBase):

    VALID_CONFIGURATION = {
        constants.STRATEGY_KEYWORD: constants.DEFAULT_STRATEGY,
        constants.MANIFEST_URL_KEYWORD: 'http://redhat.com',
        constants.PROTOCOL_KEYWORD: 'http',
    }

    def test_entry_point(self):
        repo = plugin_model.Repository(self.REPO_ID)
        _class, conf = imp_entry_point()
        plugin = _class()
        plugin.validate_config(repo, conf, [])

    def test_metadata(self):
        # Test
        md = NodesHttpImporter.metadata()
        # Verify
        self.assertTrue(isinstance(md, dict))
        self.assertTrue('node' in md['types'])
        self.assertTrue('repository' in md['types'])

    def test_valid_config(self):
        # Test
        importer = NodesHttpImporter()
        repo = plugin_model.Repository(self.REPO_ID)
        report = importer.validate_config(repo, self.VALID_CONFIGURATION, [])
        # Verify
        self.assertTrue(isinstance(report, tuple))
        self.assertTrue(len(report), 2)
        self.assertTrue(isinstance(report[0], bool))
        self.assertTrue(report[0])
        self.assertEqual(len(report[1]), 0)

    def test_config_missing_properties(self):
        # Test
        importer = NodesHttpImporter()
        repo = plugin_model.Repository(self.REPO_ID)
        report = importer.validate_config(repo, {}, [])
        # Verify
        self.assertTrue(isinstance(report, tuple))
        self.assertTrue(len(report), 2)
        self.assertTrue(isinstance(report[0], bool))
        self.assertFalse(report[0])
        self.assertTrue(len(report[1]), 3)

    def test_invalid_strategy(self):
        # Test
        conf = deepcopy(self.VALID_CONFIGURATION)
        conf[constants.STRATEGY_KEYWORD] = '---',
        importer = NodesHttpImporter()
        repo = plugin_model.Repository(self.REPO_ID)
        report = importer.validate_config(repo, conf, [])
        # Verify
        self.assertTrue(isinstance(report, tuple))
        self.assertTrue(len(report), 2)
        self.assertTrue(isinstance(report[0], bool))
        self.assertFalse(report[0])
        self.assertTrue(len(report[1]), 1)

    @patch('pulp_node.importers.http.importer.importer_config_to_nectar_config',
           wraps=importer_config_to_nectar_config)
    def test_import(self, *mocks):
        # Setup
        self.populate()
        max_concurrency = 5
        max_bandwidth = 12345
        pulp_conf.set('server', 'storage_dir', self.parentfs)
        dist = NodesHttpDistributor()
        working_dir = os.path.join(self.childfs, 'working_dir')
        os.makedirs(working_dir)
        repo = Repository(self.REPO_ID, working_dir)
        cfg = {
            'protocol':'file',
            'http':{'alias':self.alias},
            'https':{'alias':self.alias},
            'file':{'alias':self.alias},
        }
        conduit = RepoPublishConduit(self.REPO_ID, constants.HTTP_DISTRIBUTOR)
        dist.publish_repo(repo, conduit, cfg)
        Repo.get_collection().remove()
        RepoDistributor.get_collection().remove()
        RepoContentUnit.get_collection().remove()
        unit_db.clean()
        # Test
        importer = NodesHttpImporter()
        publisher = dist.publisher(repo, cfg)
        manifest_url = 'file://' + publisher.manifest_path()
        configuration = {
            constants.MANIFEST_URL_KEYWORD: manifest_url,
            constants.STRATEGY_KEYWORD: constants.MIRROR_STRATEGY,
            importer_constants.KEY_MAX_DOWNLOADS: max_concurrency,
            importer_constants.KEY_MAX_SPEED: max_bandwidth,
        }
        configuration = PluginCallConfiguration(configuration, {})
        conduit = RepoSyncConduit(
            self.REPO_ID,
            constants.HTTP_IMPORTER,
            RepoContentUnit.OWNER_TYPE_IMPORTER,
            constants.HTTP_IMPORTER)
        pulp_conf.set('server', 'storage_dir', self.childfs)
        importer.sync_repo(repo, conduit, configuration)
        # Verify
        units = conduit.get_units()
        self.assertEquals(len(units), self.NUM_UNITS)
        mock_importer_config_to_nectar_config = mocks[0]
        mock_importer_config_to_nectar_config.assert_called_with(configuration.flatten())

    @patch('pulp_node.manifest.RemoteManifest.fetch_units')
    def test_import_cached_manifest_matched(self, mock_fetch):
        # Setup
        self.populate()
        pulp_conf.set('server', 'storage_dir', self.parentfs)
        dist = NodesHttpDistributor()
        working_dir = os.path.join(self.childfs, 'working_dir')
        os.makedirs(working_dir)
        repo = Repository(self.REPO_ID, working_dir)
        configuration = {
            'protocol': 'file',
            'http': {'alias': self.alias},
            'https': {'alias': self.alias},
            'file': {'alias': self.alias},
        }
        conduit = RepoPublishConduit(self.REPO_ID, constants.HTTP_DISTRIBUTOR)
        dist.publish_repo(repo, conduit, configuration)
        Repo.get_collection().remove()
        RepoDistributor.get_collection().remove()
        RepoContentUnit.get_collection().remove()
        unit_db.clean()
        publisher = dist.publisher(repo, configuration)
        manifest_path = publisher.manifest_path()
        units_path = os.path.join(os.path.dirname(manifest_path), UNITS_FILE_NAME)
        manifest = Manifest(manifest_path)
        manifest.read()
        shutil.copy(manifest_path, os.path.join(working_dir, MANIFEST_FILE_NAME))
        shutil.copy(units_path, os.path.join(working_dir, UNITS_FILE_NAME))
        # Test
        importer = NodesHttpImporter()
        manifest_url = 'file://' + manifest_path
        configuration = {
            constants.MANIFEST_URL_KEYWORD: manifest_url,
            constants.STRATEGY_KEYWORD: constants.MIRROR_STRATEGY,
        }
        configuration = PluginCallConfiguration(configuration, {})
        conduit = RepoSyncConduit(
            self.REPO_ID,
            constants.HTTP_IMPORTER,
            RepoContentUnit.OWNER_TYPE_IMPORTER,
            constants.HTTP_IMPORTER)
        pulp_conf.set('server', 'storage_dir', self.childfs)
        importer.sync_repo(repo, conduit, configuration)
        # Verify
        units = conduit.get_units()
        self.assertEquals(len(units), self.NUM_UNITS)
        self.assertFalse(mock_fetch.called)

    def test_import_cached_manifest_missing_units(self):
        # Setup
        self.populate()
        pulp_conf.set('server', 'storage_dir', self.parentfs)
        dist = NodesHttpDistributor()
        working_dir = os.path.join(self.childfs, 'working_dir')
        os.makedirs(working_dir)
        repo = Repository(self.REPO_ID, working_dir)
        configuration = {
            'protocol': 'file',
            'http': {'alias': self.alias},
            'https': {'alias': self.alias},
            'file': {'alias': self.alias},
        }
        conduit = RepoPublishConduit(self.REPO_ID, constants.HTTP_DISTRIBUTOR)
        dist.publish_repo(repo, conduit, configuration)
        Repo.get_collection().remove()
        RepoDistributor.get_collection().remove()
        RepoContentUnit.get_collection().remove()
        unit_db.clean()
        publisher = dist.publisher(repo, configuration)
        manifest_path = publisher.manifest_path()
        manifest = Manifest(manifest_path)
        manifest.read()
        shutil.copy(manifest_path, os.path.join(working_dir, MANIFEST_FILE_NAME))
        # Test
        importer = NodesHttpImporter()
        manifest_url = 'file://' + manifest_path
        configuration = dict(manifest_url=manifest_url, strategy=constants.MIRROR_STRATEGY)
        configuration = PluginCallConfiguration(configuration, {})
        conduit = RepoSyncConduit(
            self.REPO_ID,
            constants.HTTP_IMPORTER,
            RepoContentUnit.OWNER_TYPE_IMPORTER,
            constants.HTTP_IMPORTER)
        pulp_conf.set('server', 'storage_dir', self.childfs)
        importer.sync_repo(repo, conduit, configuration)
        # Verify
        units = conduit.get_units()
        self.assertEquals(len(units), self.NUM_UNITS)

    def test_import_cached_manifest_units_invalid(self):
        # Setup
        self.populate()
        pulp_conf.set('server', 'storage_dir', self.parentfs)
        dist = NodesHttpDistributor()
        working_dir = os.path.join(self.childfs, 'working_dir')
        os.makedirs(working_dir)
        repo = Repository(self.REPO_ID, working_dir)
        configuration = {
            'protocol': 'file',
            'http': {'alias': self.alias},
            'https': {'alias': self.alias},
            'file': {'alias': self.alias},
        }
        conduit = RepoPublishConduit(self.REPO_ID, constants.HTTP_DISTRIBUTOR)
        dist.publish_repo(repo, conduit, configuration)
        Repo.get_collection().remove()
        RepoDistributor.get_collection().remove()
        RepoContentUnit.get_collection().remove()
        unit_db.clean()
        publisher = dist.publisher(repo, configuration)
        manifest_path = publisher.manifest_path()
        manifest = Manifest(manifest_path)
        manifest.read()
        shutil.copy(manifest_path, os.path.join(working_dir, MANIFEST_FILE_NAME))
        with open(os.path.join(working_dir, UNITS_FILE_NAME), 'w+') as fp:
            fp.write('invalid-units')
        # Test
        importer = NodesHttpImporter()
        manifest_url = 'file://' + manifest_path
        configuration = dict(manifest_url=manifest_url, strategy=constants.MIRROR_STRATEGY)
        configuration = PluginCallConfiguration(configuration, {})
        conduit = RepoSyncConduit(
            self.REPO_ID,
            constants.HTTP_IMPORTER,
            RepoContentUnit.OWNER_TYPE_IMPORTER,
            constants.HTTP_IMPORTER)
        pulp_conf.set('server', 'storage_dir', self.childfs)
        importer.sync_repo(repo, conduit, configuration)
        # Verify
        units = conduit.get_units()
        self.assertEquals(len(units), self.NUM_UNITS)



# --- testing end-to-end -----------------------------------------------------


class TestEndToEnd(PluginTestBase):
    """
    These tests perform end-to-end testing using a pulp server as both the parent and child.
    Then, we basically synchronize the server to itself.
    Here is how it works:
      1. Create (2) directories in /tmp that act as the storage location for the parent and child
      2. Populate a pulp sever with repositories and content units using the 'parent'
         storage directory as the _storage_path.
      3. Mock the strategies to point to our testing classes.  Their job is to act as a hook into
         the synchronization process.  At this hook, we transform the pulp server that had been
         acting as our parent into our child node.  The transformation is mainly removing specified
         items from the inventory to simulate certain senarios.
      4. Initiate the node synchronization.
      5. Verify the result.

    File system tree (example):

            nodes/
            ├── child-2BUtUa
            │   ├── content
            │   │   └── test_unit.rpm
            │   └── working
            │       └── repos
            │           └── test-repo
            │               ├── distributors
            │               │   └── nodes_http_distributor
            │               └── importers
            │                   └── nodes_http_importer
            ├── storage
            └── Parent-SgASM7
                ├── content
                │   └── test_unit.rpm
                ├── test-repo
                │   ├── content
                │   │   └── 3ae69ea97c -> /tmp/pulp/nodes/Parent-SgASM7/content/test_unit.rpm
                │   └── units.json
                └── working
                    └── repos
                        └── test-repo
                            ├── distributors
                            │   └── nodes_http_distributor
                            └── importers
                                └── nodes_http_importer

    """

    PULP_ID = 'child'

    def populate(self, strategy=constants.DEFAULT_STRATEGY, ssl=False):
        PluginTestBase.populate(self)
        # register child
        manager = managers.consumer_manager()
        manager.register(self.PULP_ID)
        manager = managers.repo_importer_manager()
        # add importer
        importer_conf = {
            constants.MANIFEST_URL_KEYWORD: 'http://redhat.com',
            constants.STRATEGY_KEYWORD: constants.DEFAULT_STRATEGY,
            constants.PROTOCOL_KEYWORD: 'file',
        }
        manager.set_importer(self.REPO_ID, constants.HTTP_IMPORTER, importer_conf)
        # add distributors
        if ssl:
            dist_conf = self.dist_conf_with_ssl()
        else:
            dist_conf = self.dist_conf()
        manager = managers.repo_distributor_manager()
        manager.add_distributor(
            self.REPO_ID,
            constants.HTTP_DISTRIBUTOR,
            dist_conf,
            False,
            constants.HTTP_DISTRIBUTOR)
        manager.add_distributor(self.REPO_ID, FAKE_DISTRIBUTOR, FAKE_DISTRIBUTOR_CONFIG, False, FAKE_ID)
        # bind
        conf = {constants.STRATEGY_KEYWORD: strategy}
        manager = managers.consumer_bind_manager()
        manager.bind(self.PULP_ID, self.REPO_ID, constants.HTTP_DISTRIBUTOR, False, conf)

    def clean(self,
              repo=True,
              units=True,
              plugins=False,
              extra_units=0,
              extra_repos=None,
              dist_config=None):
        # remove repository & bindings
        if repo:
            Bind.get_collection().remove()
            Repo.get_collection().remove()
            RepoDistributor.get_collection().remove()
            RepoImporter.get_collection().remove()
        # remove all content units
        if units:
            RepoContentUnit.get_collection().remove()
            unit_db.clean()
        # add extra content units
        if extra_units:
            self.add_units(self.NUM_UNITS, self.NUM_UNITS + extra_units)
        # add extra repositories
        if extra_repos:
            manager = managers.repo_manager()
            for repo_id in extra_repos:
                manager.create_repo(repo_id)
        # distributor config changed
        if dist_config is not None:
            manager = managers.repo_distributor_manager()
            manager.update_distributor_config(self.REPO_ID, FAKE_ID, dist_config)
        # clear pulp plugins
        if plugins:
            plugin_api._MANAGER.distributors.plugins = {}

    def verify(self, num_units=PluginTestBase.NUM_UNITS):
        # repository
        manager = managers.repo_query_manager()
        manager.get_repository(self.REPO_ID)
        # importer
        manager = managers.repo_importer_manager()
        importer = manager.get_importer(self.REPO_ID)
        manifest_url = importer['config'][constants.MANIFEST_URL_KEYWORD]
        self.assertTrue(manifest_url.endswith('%s/manifest.json' % self.REPO_ID))
        # distributor
        manager = managers.repo_distributor_manager()
        manager.get_distributor(self.REPO_ID, FAKE_ID)
        # check units
        manager = managers.repo_unit_association_query_manager()
        units = manager.get_units(self.REPO_ID)
        #units = dict([(u['metadata']['N'], u) for u in units])
        self.assertEqual(len(units), num_units)
        for unit in units:
            metadata = unit['metadata']
            unit_id = self.UNIT_ID % metadata['N']  # injected by test
            storage_path = metadata['_storage_path']
            if not storage_path:
                # no file associated with the unit
                continue
            storage_path = storage_path.replace('//', '/')
            self.assertEqual(unit['unit_type_id'], self.UNIT_TYPE_ID)
            self.assertEqual(unit['repo_id'], self.REPO_ID)
            self.assertEqual(unit['owner_id'], constants.HTTP_IMPORTER)
            file_path = '.'.join((unit_id, self.UNIT_TYPE_ID))
            self.assertEqual(storage_path, os.path.join(self.childfs, 'content', file_path))
            self.assertTrue(os.path.exists(storage_path))
            if os.path.isfile(storage_path):
                fp = open(storage_path)
                content = fp.read()
                fp.close()
                self.assertEqual(content, unit_id)
            else:
                self.assertTrue(os.path.isdir(storage_path))
                self.assertEqual(len(os.listdir(storage_path)), 1)

    def test_handler_mirror(self):
        """
        Test end-to-end functionality using the mirroring strategy.
        """
        _report = []
        conn = PulpConnection(None, server_wrapper=self)
        binding = Bindings(conn)
        @patch('pulp_node.handlers.strategies.ChildEntity.binding', binding)
        @patch('pulp_node.handlers.strategies.ParentEntity.binding', binding)
        @patch('pulp_node.handlers.handler.find_strategy', return_value=MirrorTestStrategy(self))
        def test_handler(*unused):
            # publish
            self.populate(constants.MIRROR_STRATEGY)
            pulp_conf.set('server', 'storage_dir', self.parentfs)
            dist = NodesHttpDistributor()
            repo = Repository(self.REPO_ID)
            conduit = RepoPublishConduit(self.REPO_ID, constants.HTTP_DISTRIBUTOR)
            dist.publish_repo(repo, conduit, self.dist_conf())
            options = dict(strategy=constants.MIRROR_STRATEGY, purge_orphans=True)
            units = [{'type_id':'node', 'unit_key':None}]
            pulp_conf.set('server', 'storage_dir', self.childfs)
            container = Container(self.parentfs)
            dispatcher = Dispatcher(container)
            container.handlers[CONTENT]['node'] = NodeHandler(self)
            container.handlers[CONTENT]['repository'] = RepositoryHandler(self)
            agent_conduit = AgentConduit(self.PULP_ID)
            report = dispatcher.update(agent_conduit, units, options)
            _report.append(report)
        test_handler()
        # Verify
        report = _report[0].details['node']
        self.assertTrue(report['succeeded'])
        errors = report['details']['errors']
        repositories = report['details']['repositories']
        self.assertEqual(len(errors), 0)
        self.assertEqual(len(repositories), 1)
        repository = repositories[0]
        self.assertEqual(repository['repo_id'], self.REPO_ID)
        self.assertEqual(repository['action'], RepositoryReport.ADDED)
        units = repository['units']
        self.assertEqual(units['added'], self.NUM_UNITS)
        self.assertEqual(units['updated'], 0)
        self.assertEqual(units['removed'], 0)
        self.verify()

    def test_handler_cancelled(self):
        """
        Test end-to-end functionality using the mirroring strategy.
        """
        _report = []
        conn = PulpConnection(None, server_wrapper=self)
        binding = Bindings(conn)
        @patch('pulp_node.handlers.strategies.ChildEntity.binding', binding)
        @patch('pulp_node.handlers.strategies.ParentEntity.binding', binding)
        @patch('pulp_node.handlers.handler.find_strategy', return_value=MirrorTestStrategy(self))
        @patch('pulp.agent.lib.conduit.Conduit.cancelled', return_value=True)
        def test_handler(*unused):
            # publish
            self.populate(constants.MIRROR_STRATEGY)
            pulp_conf.set('server', 'storage_dir', self.parentfs)
            dist = NodesHttpDistributor()
            repo = Repository(self.REPO_ID)
            conduit = RepoPublishConduit(self.REPO_ID, constants.HTTP_DISTRIBUTOR)
            dist.publish_repo(repo, conduit, self.dist_conf())
            options = dict(strategy=constants.MIRROR_STRATEGY, purge_orphans=True)
            units = [{'type_id':'node', 'unit_key':None}]
            pulp_conf.set('server', 'storage_dir', self.childfs)
            container = Container(self.parentfs)
            dispatcher = Dispatcher(container)
            container.handlers[CONTENT]['node'] = NodeHandler(self)
            container.handlers[CONTENT]['repository'] = RepositoryHandler(self)
            agent_conduit = AgentConduit(self.PULP_ID)
            report = dispatcher.update(agent_conduit, units, options)
            _report.append(report)
        test_handler()
        # Verify
        report = _report[0].details['node']
        self.assertTrue(report['succeeded'])
        errors = report['details']['errors']
        repositories = report['details']['repositories']
        self.assertEqual(len(errors), 0)
        self.assertEqual(len(repositories), 1)
        repository = repositories[0]
        self.assertEqual(repository['repo_id'], self.REPO_ID)
        self.assertEqual(repository['action'], RepositoryReport.CANCELLED)
        units = repository['units']
        self.assertEqual(units['added'], 0)
        self.assertEqual(units['updated'], 0)
        self.assertEqual(units['removed'], 0)

<<<<<<< HEAD
    def test_handler_additive(self):
=======
    @patch('pulp_node.handlers.strategies.Bundle.cn', return_value=PULP_ID)
    @patch('pulp_node.importers.http.importer.NodesHttpImporter.sync_repo')
    def test_handler_content_skip(self, mock_importer, *unused):
        """
        Test end-to-end functionality using the mirroring strategy.
        """
        _report = []
        conn = PulpConnection(None, server_wrapper=self)
        binding = Bindings(conn)
        @patch('pulp_node.handlers.strategies.ChildEntity.binding', binding)
        @patch('pulp_node.handlers.strategies.ParentEntity.binding', binding)
        @patch('pulp_node.handlers.handler.find_strategy', return_value=MirrorTestStrategy(self))
        def test_handler(*unused):
            # publish
            self.populate(constants.MIRROR_STRATEGY)
            pulp_conf.set('server', 'storage_dir', self.parentfs)
            dist = NodesHttpDistributor()
            repo = Repository(self.REPO_ID)
            conduit = RepoPublishConduit(self.REPO_ID, constants.HTTP_DISTRIBUTOR)
            dist.publish_repo(repo, conduit, self.dist_conf())
            options = {
                constants.STRATEGY_KEYWORD: constants.MIRROR_STRATEGY,
                constants.SKIP_CONTENT_UPDATE_KEYWORD: True
            }
            units = [{'type_id': 'node', 'unit_key': None}]
            pulp_conf.set('server', 'storage_dir', self.childfs)
            container = Container(self.parentfs)
            dispatcher = Dispatcher(container)
            container.handlers[CONTENT]['node'] = NodeHandler(self)
            container.handlers[CONTENT]['repository'] = RepositoryHandler(self)
            report = dispatcher.update(Conduit(), units, options)
            _report.append(report)
        test_handler()
        # Verify
        report = _report[0].details['node']
        self.assertTrue(report['succeeded'])
        errors = report['details']['errors']
        repositories = report['details']['repositories']
        self.assertEqual(len(errors), 0)
        self.assertEqual(len(repositories), 1)
        repository = repositories[0]
        self.assertEqual(repository['repo_id'], self.REPO_ID)
        self.assertEqual(repository['action'], RepositoryReport.ADDED)
        units = repository['units']
        self.assertEqual(units['added'], 0)
        self.assertEqual(units['updated'], 0)
        self.assertEqual(units['removed'], 0)
        self.assertFalse(mock_importer.called)

    @patch('pulp_node.handlers.strategies.Bundle.cn', return_value=PULP_ID)
    def test_handler_additive(self, *unused):
>>>>>>> 4ed6c1ab
        """
        Test end-to-end functionality using the additive strategy.
        """
        _report = []
        conn = PulpConnection(None, server_wrapper=self)
        binding = Bindings(conn)
        @patch('pulp_node.handlers.strategies.ChildEntity.binding', binding)
        @patch('pulp_node.handlers.strategies.ParentEntity.binding', binding)
        @patch('pulp_node.handlers.handler.find_strategy',
               return_value=AdditiveTestStrategy(self, extra_repos=self.EXTRA_REPO_IDS))
        def test_handler(*unused):
            # publish
            self.populate(constants.ADDITIVE_STRATEGY)
            pulp_conf.set('server', 'storage_dir', self.parentfs)
            dist = NodesHttpDistributor()
            repo = Repository(self.REPO_ID)
            conduit = RepoPublishConduit(self.REPO_ID, constants.HTTP_DISTRIBUTOR)
            dist.publish_repo(repo, conduit, self.dist_conf())
            options = dict(strategy=constants.ADDITIVE_STRATEGY)
            units = [{'type_id':'node', 'unit_key':None}]
            pulp_conf.set('server', 'storage_dir', self.childfs)
            container = Container(self.parentfs)
            dispatcher = Dispatcher(container)
            container.handlers[CONTENT]['node'] = NodeHandler(self)
            container.handlers[CONTENT]['repository'] = RepositoryHandler(self)
            agent_conduit = AgentConduit(self.PULP_ID)
            report = dispatcher.update(agent_conduit, units, options)
            _report.append(report)
        test_handler()
        # Verify
        report = _report[0].details['node']
        self.assertTrue(report['succeeded'])
        errors = report['details']['errors']
        repositories = report['details']['repositories']
        self.assertEqual(len(errors), 0)
        self.assertEqual(len(repositories), 1)
        repository = repositories[0]
        self.assertEqual(repository['repo_id'], self.REPO_ID)
        self.assertEqual(repository['action'], RepositoryReport.ADDED)
        units = repository['units']
        self.assertEqual(units['added'], self.NUM_UNITS)
        self.assertEqual(units['updated'], 0)
        self.assertEqual(units['removed'], 0)
        self.verify()
        manager = managers.repo_query_manager()
        all = manager.find_all()
        self.assertEqual(len(all), 1 + len(self.EXTRA_REPO_IDS))

    def test_handler_mirror_repository_scope(self):
        """
        Test end-to-end functionality using the mirror strategy and
        invoke using 'repository' units.  The goal is to make sure that the
        extra repositories are not affected.  Behaves like the additive strategy.
        """
        _report = []
        conn = PulpConnection(None, server_wrapper=self)
        binding = Bindings(conn)
        @patch('pulp_node.handlers.strategies.ChildEntity.binding', binding)
        @patch('pulp_node.handlers.strategies.ParentEntity.binding', binding)
        @patch('pulp_node.handlers.handler.find_strategy',
               return_value=AdditiveTestStrategy(self, extra_repos=self.EXTRA_REPO_IDS))
        def test_handler(*unused):
            # publish
            self.populate(constants.MIRROR_STRATEGY)
            pulp_conf.set('server', 'storage_dir', self.parentfs)
            dist = NodesHttpDistributor()
            repo = Repository(self.REPO_ID)
            conduit = RepoPublishConduit(self.REPO_ID, constants.HTTP_DISTRIBUTOR)
            dist.publish_repo(repo, conduit, self.dist_conf())
            options = dict(strategy=constants.MIRROR_STRATEGY)
            units = [{'type_id': 'repository', 'unit_key': {'repo_id': self.REPO_ID}}]
            pulp_conf.set('server', 'storage_dir', self.childfs)
            container = Container(self.parentfs)
            dispatcher = Dispatcher(container)
            container.handlers[CONTENT]['node'] = NodeHandler(self)
            container.handlers[CONTENT]['repository'] = RepositoryHandler(self)
            agent_conduit = AgentConduit(self.PULP_ID)
            report = dispatcher.update(agent_conduit, units, options)
            _report.append(report)
        test_handler()
        # Verify
        report = _report[0].details['repository']
        self.assertTrue(report['succeeded'])
        errors = report['details']['errors']
        repositories = report['details']['repositories']
        self.assertEqual(len(errors), 0)
        self.assertEqual(len(repositories), 1)
        repository = repositories[0]
        self.assertEqual(repository['repo_id'], self.REPO_ID)
        self.assertEqual(repository['action'], RepositoryReport.ADDED)
        units = repository['units']
        self.assertEqual(units['added'], self.NUM_UNITS)
        self.assertEqual(units['updated'], 0)
        self.assertEqual(units['removed'], 0)
        self.verify()
        manager = managers.repo_query_manager()
        all = manager.find_all()
        self.assertEqual(len(all), 1 + len(self.EXTRA_REPO_IDS))

    def test_handler_merge(self):
        """
        Test end-to-end functionality using the mirror strategy. We don't clean the repositories
        to they will be merged instead of added as new.
        """
        _report = []
        conn = PulpConnection(None, server_wrapper=self)
        binding = Bindings(conn)
        @patch('pulp_node.handlers.strategies.ChildEntity.binding', binding)
        @patch('pulp_node.handlers.strategies.ParentEntity.binding', binding)
        @patch('pulp_node.handlers.handler.find_strategy',
               return_value=MirrorTestStrategy(self, repo=False, units=True))
        def test_handler(*unused):
            # publish
            self.populate(constants.MIRROR_STRATEGY, ssl=True)
            pulp_conf.set('server', 'storage_dir', self.parentfs)
            dist = NodesHttpDistributor()
            repo = Repository(self.REPO_ID)
            conduit = RepoPublishConduit(self.REPO_ID, constants.HTTP_DISTRIBUTOR)
            dist.publish_repo(repo, conduit, self.dist_conf())
            units = []
            options = dict(strategy=constants.MIRROR_STRATEGY)
            handler = NodeHandler(self)
            pulp_conf.set('server', 'storage_dir', self.childfs)
            agent_conduit = AgentConduit(self.PULP_ID)
            report = handler.update(agent_conduit, units, options)
            _report.append(report)
        test_handler()
        # Verify
        report = _report[0]
        self.assertTrue(report.succeeded)
        errors = report.details['errors']
        repositories = report.details['repositories']
        self.assertEqual(len(errors), 0)
        self.assertEqual(len(repositories), 1)
        repository = repositories[0]
        self.assertEqual(repository['repo_id'], self.REPO_ID)
        self.assertEqual(repository['action'], RepositoryReport.MERGED)
        units = repository['units']
        self.assertEqual(units['added'], self.NUM_UNITS)
        self.assertEqual(units['updated'], 0)
        self.assertEqual(units['removed'], 0)
        self.verify()

    def test_handler_merge_dist_changed(self):
        """
        Test end-to-end functionality using the mirror strategy. We don't clean the repositories
        to they will be merged instead of added as new.
        """
        _report = []
        conn = PulpConnection(None, server_wrapper=self)
        binding = Bindings(conn)
        @patch('pulp_node.handlers.strategies.ChildEntity.binding', binding)
        @patch('pulp_node.handlers.strategies.ParentEntity.binding', binding)
        @patch('pulp_node.handlers.handler.find_strategy',
               return_value=MirrorTestStrategy(self, repo=False, units=True, dist_config={'A': 1}))
        def test_handler(*unused):
            # publish
            self.populate(constants.MIRROR_STRATEGY, ssl=True)
            pulp_conf.set('server', 'storage_dir', self.parentfs)
            dist = NodesHttpDistributor()
            repo = Repository(self.REPO_ID)
            conduit = RepoPublishConduit(self.REPO_ID, constants.HTTP_DISTRIBUTOR)
            dist.publish_repo(repo, conduit, self.dist_conf())
            units = []
            options = dict(strategy=constants.MIRROR_STRATEGY)
            handler = NodeHandler(self)
            pulp_conf.set('server', 'storage_dir', self.childfs)
            agent_conduit = AgentConduit(self.PULP_ID)
            report = handler.update(agent_conduit, units, options)
            _report.append(report)
        test_handler()
        # Verify
        report = _report[0]
        self.assertTrue(report.succeeded)
        errors = report.details['errors']
        repositories = report.details['repositories']
        self.assertEqual(len(errors), 0)
        self.assertEqual(len(repositories), 1)
        repository = repositories[0]
        self.assertEqual(repository['repo_id'], self.REPO_ID)
        self.assertEqual(repository['action'], RepositoryReport.MERGED)
        units = repository['units']
        self.assertEqual(units['added'], self.NUM_UNITS)
        self.assertEqual(units['updated'], 0)
        self.assertEqual(units['removed'], 0)
        self.verify()
        manager = managers.repo_distributor_manager()
        dist = manager.get_distributor(self.REPO_ID, FAKE_ID)
        self.assertEqual(dist['config'], FAKE_DISTRIBUTOR_CONFIG)

    def test_handler_merge_and_delete_extra_units(self):
        """
        Test end-to-end functionality using the mirror strategy.  We only clean the units so
        the repositories will be merged.  During the clean, we add units on the child that are
        not on the parent and expect them to be removed by the mirror strategy.
        """
        _report = []
        conn = PulpConnection(None, server_wrapper=self)
        binding = Bindings(conn)
        @patch('pulp_node.handlers.strategies.ChildEntity.binding', binding)
        @patch('pulp_node.handlers.strategies.ParentEntity.binding', binding)
        @patch('pulp_node.handlers.handler.find_strategy',
               return_value=MirrorTestStrategy(self, repo=False, extra_units=self.NUM_EXTRA_UNITS))
        def test_handler(*unused):
            # publish
            self.populate(constants.MIRROR_STRATEGY, ssl=True)
            pulp_conf.set('server', 'storage_dir', self.parentfs)
            dist = NodesHttpDistributor()
            repo = Repository(self.REPO_ID)
            conduit = RepoPublishConduit(self.REPO_ID, constants.HTTP_DISTRIBUTOR)
            dist.publish_repo(repo, conduit, self.dist_conf())
            units = []
            options = dict(strategy=constants.MIRROR_STRATEGY)
            handler = NodeHandler(self)
            pulp_conf.set('server', 'storage_dir', self.childfs)
            agent_conduit = AgentConduit(self.PULP_ID)
            report = handler.update(agent_conduit, units, options)
            _report.append(report)
        test_handler()
        # Verify
        report = _report[0]
        self.assertTrue(report.succeeded)
        errors = report.details['errors']
        repositories = report.details['repositories']
        self.assertEqual(len(errors), 0)
        self.assertEqual(len(repositories), 1)
        repository = repositories[0]
        self.assertEqual(repository['repo_id'], self.REPO_ID)
        self.assertEqual(repository['action'], RepositoryReport.MERGED)
        units = repository['units']
        self.assertEqual(units['added'], self.NUM_UNITS)
        self.assertEqual(units['updated'], 0)
        self.assertEqual(units['removed'], self.NUM_EXTRA_UNITS)
        self.verify()

    def test_handler_merge_and_delete_repositories(self):
        """
        Test end-to-end functionality using the mirror strategy.  We only clean the units so
        the repositories will be merged.  During the clean, we add repositories on the child that
        are not on the parent and expect them to be removed by the mirror strategy.
        """
        _report = []
        conn = PulpConnection(None, server_wrapper=self)
        binding = Bindings(conn)
        @patch('pulp_node.handlers.strategies.ChildEntity.binding', binding)
        @patch('pulp_node.handlers.strategies.ParentEntity.binding', binding)
        @patch('pulp_node.handlers.handler.find_strategy',
               return_value=MirrorTestStrategy(self, repo=False, units=True, extra_repos=self.EXTRA_REPO_IDS))
        def test_handler(*unused):
            # publish
            self.populate(constants.MIRROR_STRATEGY, ssl=True)
            pulp_conf.set('server', 'storage_dir', self.parentfs)
            dist = NodesHttpDistributor()
            repo = Repository(self.REPO_ID)
            conduit = RepoPublishConduit(self.REPO_ID, constants.HTTP_DISTRIBUTOR)
            dist.publish_repo(repo, conduit, self.dist_conf())
            units = []
            options = dict(strategy=constants.MIRROR_STRATEGY)
            handler = NodeHandler(self)
            pulp_conf.set('server', 'storage_dir', self.childfs)
            agent_conduit = AgentConduit(self.PULP_ID)
            report = handler.update(agent_conduit, units, options)
            _report.append(report)
        test_handler()
        # Verify
        report = _report[0]
        self.assertTrue(report.succeeded)
        errors = report.details['errors']
        repositories = report.details['repositories']
        self.assertEqual(len(errors), 0)
        self.assertEqual(len(repositories), len(self.EXTRA_REPO_IDS) + 1)
        # merged repository
        repository = repositories[0]
        self.assertEqual(repository['repo_id'], self.REPO_ID)
        self.assertEqual(repository['action'], RepositoryReport.MERGED)
        units = repository['units']
        self.assertEqual(units['added'], self.NUM_UNITS)
        self.assertEqual(units['updated'], 0)
        self.assertEqual(units['removed'], 0)
        # deleted extra repositories
        for i in range(0, len(self.EXTRA_REPO_IDS)):
            repository = repositories[i + 1]
            self.assertEqual(repository['repo_id'], self.EXTRA_REPO_IDS[i])
            self.assertEqual(repository['action'], RepositoryReport.DELETED)
            units = repository['units']
            self.assertEqual(units['added'], 0)
            self.assertEqual(units['updated'], 0)
            self.assertEqual(units['removed'], 0)
        # verify end result
        self.verify()

    def test_handler_unit_errors(self):
        """
        Test end-to-end functionality using the additive strategy with unit download errors.
        """
        _report = []
        conn = PulpConnection(None, server_wrapper=self)
        binding = Bindings(conn)
        @patch('pulp_node.handlers.strategies.ChildEntity.binding', binding)
        @patch('pulp_node.handlers.strategies.ParentEntity.binding', binding)
        @patch('pulp_node.importers.download.DownloadRequest', BadDownloadRequest)
        @patch('pulp_node.handlers.handler.find_strategy', return_value=MirrorTestStrategy(self))
        def test_handler(*unused):
            # publish
            self.populate(constants.ADDITIVE_STRATEGY)
            pulp_conf.set('server', 'storage_dir', self.parentfs)
            dist = NodesHttpDistributor()
            repo = Repository(self.REPO_ID)
            conduit = RepoPublishConduit(self.REPO_ID, constants.HTTP_DISTRIBUTOR)
            dist.publish_repo(repo, conduit, self.dist_conf())
            units = []
            options = dict(strategy=constants.MIRROR_STRATEGY)
            handler = NodeHandler(self)
            pulp_conf.set('server', 'storage_dir', self.childfs)
            os.makedirs(os.path.join(self.childfs, 'content'))
            agent_conduit = AgentConduit(self.PULP_ID)
            report = handler.update(agent_conduit, units, options)
            _report.append(report)
        test_handler()
        # Verify
        report = _report[0]
        self.assertFalse(report.succeeded)
        errors = report.details['errors']
        repositories = report.details['repositories']
        self.assertEqual(len(errors), 1)
        self.assertEqual(errors[0]['error_id'], error.UnitDownloadError.ERROR_ID)
        self.assertEqual(errors[0]['details']['repo_id'], self.REPO_ID)
        self.assertEqual(len(repositories), 1)
        repository = repositories[0]
        self.assertEqual(repository['repo_id'], self.REPO_ID)
        self.assertEqual(repository['action'], RepositoryReport.ADDED)
        units = repository['units']
        num_units_added = self.NUM_UNITS / 2
        self.assertEqual(units['added'], num_units_added)
        self.assertEqual(units['updated'], 0)
        self.assertEqual(units['removed'], 0)
        self.verify(num_units_added)

    def test_handler_nothing_updated(self):
        """
        Test end-to-end functionality using the additive strategy with nothing updated.
        """
        _report = []
        conn = PulpConnection(None, server_wrapper=self)
        binding = Bindings(conn)
        @patch('pulp_node.handlers.strategies.ChildEntity.binding', binding)
        @patch('pulp_node.handlers.strategies.ParentEntity.binding', binding)
        @patch('pulp_node.importers.download.DownloadRequest', BadDownloadRequest)
        def test_handler(*unused):
            # publish
            self.populate(constants.ADDITIVE_STRATEGY)
            pulp_conf.set('server', 'storage_dir', self.parentfs)
            dist = NodesHttpDistributor()
            repo = Repository(self.REPO_ID)
            conduit = RepoPublishConduit(self.REPO_ID, constants.HTTP_DISTRIBUTOR)
            dist.publish_repo(repo, conduit, self.dist_conf())
            units = []
            options = dict(strategy=constants.MIRROR_STRATEGY)
            handler = NodeHandler(self)
            pulp_conf.set('server', 'storage_dir', self.childfs)
            os.makedirs(os.path.join(self.childfs, 'content'))
            agent_conduit = AgentConduit(self.PULP_ID)
            report = handler.update(agent_conduit, units, options)
            _report.append(report)
        test_handler()
        # Verify
        report = _report[0]
        self.assertTrue(report.succeeded)
        errors = report.details['errors']
        repositories = report.details['repositories']
        self.assertEqual(len(errors), 0)
        self.assertEqual(len(repositories), 1)
        repository = repositories[0]
        self.assertEqual(repository['repo_id'], self.REPO_ID)
        self.assertEqual(repository['action'], RepositoryReport.MERGED)
        units = repository['units']
        self.assertEqual(units['added'], 0)
        self.assertEqual(units['updated'], 0)
        self.assertEqual(units['removed'], 0)

    @patch('pulp_node.importers.strategies.Mirror._add_units', side_effect=Exception())
    def test_importer_exception(self, *unused):
        """
        Test end-to-end functionality using the mirror strategy with an importer exception
        """
        _report = []
        conn = PulpConnection(None, server_wrapper=self)
        binding = Bindings(conn)
        @patch('pulp_node.handlers.strategies.ChildEntity.binding', binding)
        @patch('pulp_node.handlers.strategies.ParentEntity.binding', binding)
        @patch('pulp_node.handlers.handler.find_strategy', return_value=MirrorTestStrategy(self))
        def test_handler(*unused):
            # publish
            self.populate(constants.MIRROR_STRATEGY)
            pulp_conf.set('server', 'storage_dir', self.parentfs)
            dist = NodesHttpDistributor()
            repo = Repository(self.REPO_ID)
            cfg = {
                'protocol':'file',
                'http':{'alias':self.alias},
                'https':{'alias':self.alias},
                'file':{'alias':self.alias},
            }
            conduit = RepoPublishConduit(self.REPO_ID, constants.HTTP_DISTRIBUTOR)
            dist.publish_repo(repo, conduit, cfg)
            units = []
            options = dict(strategy=constants.MIRROR_STRATEGY)
            handler = NodeHandler(self)
            pulp_conf.set('server', 'storage_dir', self.childfs)
            os.makedirs(os.path.join(self.childfs, 'content'))
            agent_conduit = AgentConduit(self.PULP_ID)
            report = handler.update(agent_conduit, units, options)
            _report.append(report)
        test_handler()
        # Verify
        report = _report[0]
        self.assertFalse(report.succeeded)
        errors = report.details['errors']
        repositories = report.details['repositories']
        self.assertEqual(len(errors), 1)
        self.assertEqual(errors[0]['error_id'], error.CaughtException.ERROR_ID)
        self.assertEqual(errors[0]['details']['repo_id'], self.REPO_ID)
        self.assertEqual(len(repositories), 1)
        repository = repositories[0]
        self.assertEqual(repository['repo_id'], self.REPO_ID)
        self.assertEqual(repository['action'], RepositoryReport.ADDED)
        units = repository['units']
        self.assertEqual(units['added'], 0)
        self.assertEqual(units['updated'], 0)
        self.assertEqual(units['removed'], 0)
        self.verify(0)

    def test_missing_plugins(self):
        """
        Test end-to-end functionality using the mirror strategy with missing distributor plugins.
        """
        _report = []
        conn = PulpConnection(None, server_wrapper=self)
        binding = Bindings(conn)
        @patch('pulp_node.handlers.strategies.ChildEntity.binding', binding)
        @patch('pulp_node.handlers.strategies.ParentEntity.binding', binding)
        @patch('pulp_node.handlers.handler.find_strategy', return_value=MirrorTestStrategy(self, plugins=True))
        def test_handler(*unused):
            # publish
            self.populate(constants.MIRROR_STRATEGY)
            pulp_conf.set('server', 'storage_dir', self.parentfs)
            dist = NodesHttpDistributor()
            repo = Repository(self.REPO_ID)
            conduit = RepoPublishConduit(self.REPO_ID, constants.HTTP_DISTRIBUTOR)
            dist.publish_repo(repo, conduit, self.dist_conf())
            options = dict(strategy=constants.MIRROR_STRATEGY)
            units = [{'type_id':'node', 'unit_key':None}]
            pulp_conf.set('server', 'storage_dir', self.childfs)
            container = Container(self.parentfs)
            dispatcher = Dispatcher(container)
            container.handlers[CONTENT]['node'] = NodeHandler(self)
            container.handlers[CONTENT]['repository'] = RepositoryHandler(self)
            agent_conduit = AgentConduit(self.PULP_ID)
            report = dispatcher.update(agent_conduit, units, options)
            _report.append(report)
        test_handler()
        # Verify
        report = _report[0].details['node']
        self.assertFalse(report['succeeded'])
        errors = report['details']['errors']
        repositories = report['details']['repositories']
        self.assertEqual(len(errors), 1)
        self.assertEqual(errors[0]['error_id'], error.DistributorNotInstalled.ERROR_ID)
        self.assertEqual(errors[0]['details']['repo_id'], self.REPO_ID)
        self.assertEqual(errors[0]['details']['type_id'], 'test_distributor')
        self.assertEqual(len(repositories), 1)
        repository = repositories[0]
        self.assertEqual(repository['repo_id'], self.REPO_ID)
        self.assertEqual(repository['action'], RepositoryReport.PENDING)
        units = repository['units']
        self.assertEqual(units['added'], 0)
        self.assertEqual(units['updated'], 0)
        self.assertEqual(units['removed'], 0)

    def test_repository_handler(self):
        """
        Test end-to-end functionality using the mirror strategy. We add extra repositories on the
        child that are not on the parent and expect them to be preserved.
        """
        _report = []
        conn = PulpConnection(None, server_wrapper=self)
        binding = Bindings(conn)
        @patch('pulp_node.handlers.strategies.ChildEntity.binding', binding)
        @patch('pulp_node.handlers.strategies.ParentEntity.binding', binding)
        @patch('pulp_node.handlers.handler.find_strategy', return_value=MirrorTestStrategy(self))
        def test_handler(*unused):
            # publish
            self.populate(constants.ADDITIVE_STRATEGY)
            pulp_conf.set('server', 'storage_dir', self.parentfs)
            dist = NodesHttpDistributor()
            repo = Repository(self.REPO_ID)
            conduit = RepoPublishConduit(self.REPO_ID, constants.HTTP_DISTRIBUTOR)
            dist.publish_repo(repo, conduit, self.dist_conf())
            options = dict(strategy=constants.ADDITIVE_STRATEGY)
            units = [{'type_id':'repository', 'unit_key':dict(repo_id=self.REPO_ID)}]
            pulp_conf.set('server', 'storage_dir', self.childfs)
            container = Container(self.parentfs)
            dispatcher = Dispatcher(container)
            container.handlers[CONTENT]['node'] = NodeHandler(self)
            container.handlers[CONTENT]['repository'] = RepositoryHandler(self)
            agent_conduit = AgentConduit(self.PULP_ID)
            report = dispatcher.update(agent_conduit, units, options)
            _report.append(report)
        test_handler()
        # Verify
        report = _report[0].details['repository']
        self.assertTrue(report['succeeded'])
        errors = report['details']['errors']
        repositories = report['details']['repositories']
        self.assertEqual(len(errors), 0)
        self.assertEqual(len(repositories), 1)
        repository = repositories[0]
        self.assertEqual(repository['repo_id'], self.REPO_ID)
        self.assertEqual(repository['action'], RepositoryReport.ADDED)
        units = repository['units']
        self.assertEqual(units['added'], self.NUM_UNITS)
        self.assertEqual(units['updated'], 0)
        self.assertEqual(units['removed'], 0)
        self.verify()<|MERGE_RESOLUTION|>--- conflicted
+++ resolved
@@ -976,12 +976,8 @@
         self.assertEqual(units['updated'], 0)
         self.assertEqual(units['removed'], 0)
 
-<<<<<<< HEAD
-    def test_handler_additive(self):
-=======
-    @patch('pulp_node.handlers.strategies.Bundle.cn', return_value=PULP_ID)
     @patch('pulp_node.importers.http.importer.NodesHttpImporter.sync_repo')
-    def test_handler_content_skip(self, mock_importer, *unused):
+    def test_handler_content_skip(self, mock_importer):
         """
         Test end-to-end functionality using the mirroring strategy.
         """
@@ -1009,7 +1005,8 @@
             dispatcher = Dispatcher(container)
             container.handlers[CONTENT]['node'] = NodeHandler(self)
             container.handlers[CONTENT]['repository'] = RepositoryHandler(self)
-            report = dispatcher.update(Conduit(), units, options)
+            agent_conduit = AgentConduit(self.PULP_ID)
+            report = dispatcher.update(agent_conduit, units, options)
             _report.append(report)
         test_handler()
         # Verify
@@ -1028,9 +1025,7 @@
         self.assertEqual(units['removed'], 0)
         self.assertFalse(mock_importer.called)
 
-    @patch('pulp_node.handlers.strategies.Bundle.cn', return_value=PULP_ID)
-    def test_handler_additive(self, *unused):
->>>>>>> 4ed6c1ab
+    def test_handler_additive(self):
         """
         Test end-to-end functionality using the additive strategy.
         """
