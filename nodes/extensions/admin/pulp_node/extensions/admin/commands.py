# Copyright (c) 2013 Red Hat, Inc.
#
# This software is licensed to you under the GNU General Public
# License as published by the Free Software Foundation; either version
# 2 of the License (GPLv2) or (at your option) any later version.
# There is NO WARRANTY for this software, express or implied,
# including the implied warranties of MERCHANTABILITY,
# NON-INFRINGEMENT, or FITNESS FOR A PARTICULAR PURPOSE. You should
# have received a copy of GPLv2 along with this software; if not, see
# http://www.gnu.org/licenses/old-licenses/gpl-2.0.txt.

import os

from gettext import gettext as _

from pulp.bindings.exceptions import NotFoundException

from pulp.client.validators import id_validator
from pulp.client.arg_utils import convert_boolean_arguments
from pulp.client.extensions.decorator import priority
from pulp.client.extensions.extensions import PulpCliCommand, PulpCliOption
from pulp.client.commands.polling import PollingCommand
from pulp.client.commands.consumer.query import ConsumerListCommand
from pulp.client.commands.options import DESC_ID, OPTION_REPO_ID, OPTION_CONSUMER_ID
from pulp.client.commands.repo.cudl import ListRepositoriesCommand

from pulp_node import constants
from pulp_node.extension import missing_resources, node_activated, repository_enabled
from pulp_node.extension import ensure_node_section
from pulp_node.extensions.admin.rendering import ProgressTracker, UpdateRenderer


# --- resources --------------------------------------------------------------

NODE = _('Node')
CONSUMER = _('Consumer')
REPOSITORY = _('Repository')


# --- names ------------------------------------------------------------------

REPO_NAME = 'repo'
ACTIVATE_NAME = 'activate'
DEACTIVATE_NAME = 'deactivate'
ENABLE_NAME = 'enable'
DISABLE_NAME = 'disable'
SYNC_NAME = 'sync'
PUBLISH_NAME = 'publish'
BIND_NAME = 'bind'
UNBIND_NAME = 'unbind'
UPDATE_NAME = 'run'


# --- descriptions -----------------------------------------------------------

NODE_LIST_DESC = _('list child nodes')
REPO_LIST_DESC = _('list node enabled repositories')
ACTIVATE_DESC = _('activate a consumer as a child node')
DEACTIVATE_DESC = _('deactivate a child node')
BIND_DESC = _('bind a child node to a repository')
UNBIND_DESC = _('removes the binding between a child node and a repository')
UPDATE_DESC = _('triggers an immediate synchronization of a child node')
ENABLE_DESC = _('enables binding to a repository by a child node')
DISABLE_DESC = _('disables binding to a repository by a child node')
REPO_DESC = _('repository related commands')
AUTO_PUBLISH_DESC = _('if "true", the nodes information will be automatically published each '
                      'time the repository is synchronized; defaults to "true"')
SYNC_DESC = _('child node synchronization commands')
PUBLISH_DESC = _('publishing commands')
STRATEGY_DESC = _('synchronization strategy (mirror|additive) default is additive')


# --- titles -----------------------------------------------------------------

NODE_LIST_TITLE = _('Child Nodes')
REPO_LIST_TITLE = _('Enabled Repositories')


# --- options ----------------------------------------------------------------

NODE_ID_OPTION = PulpCliOption('--node-id', DESC_ID, required=True, validate_func=id_validator)

AUTO_PUBLISH_OPTION = PulpCliOption('--auto-publish', AUTO_PUBLISH_DESC, required=False, default='true')

STRATEGY_OPTION = PulpCliOption('--strategy', STRATEGY_DESC, required=False,
                                default=constants.ADDITIVE_STRATEGY)

# --- messages ---------------------------------------------------------------

REPO_ENABLED = _('Repository enabled.')
REPO_DISABLED = _('Repository disabled.')
PUBLISH_SUCCEEDED = _('Publish succeeded.')
PUBLISH_FAILED = _('Publish failed.  See: pulp.log for details.')
NODE_ACTIVATED = _('Consumer activated as child node.')
NODE_DEACTIVATED = _('Child node deactivated.')
BIND_SUCCEEDED = _('Node bind succeeded.')
UNBIND_SUCCEEDED = _('Node unbind succeeded')
ALREADY_ENABLED = _('Repository already enabled.  Nothing done.')
FAILED_NOT_ENABLED = _('Repository not enabled.  See: the \'node repo enable\' command.')
NOT_BOUND_NOTHING_DONE = _('Node not bound to repository.  Nothing done.')
NOT_ACTIVATED_ERROR = _('%(t)s [ %(id)s ] not activated as a node.  See: the \'node activate\' command.')
NOT_ACTIVATED_NOTHING_DONE = _('%(t)s is not activated as a node.  Nothing done.')
NOT_ENABLED_NOTHING_DONE = _('%(t)s not enabled.  Nothing done.')
STRATEGY_NOT_SUPPORTED = _('Strategy [ %(n)s ] not supported.  Must be on of: %(s)s')
RESOURCE_MISSING_ERROR = _('%(t)s [ %(id)s ] not found on the server.')

BIND_WARNING = \
    _('Note: Repository [ %(r)s ] will be included in node synchronization.')
UNBIND_WARNING = \
    _('Warning: Repository [ %(r)s ] will NOT be included in node synchronization')

ENABLE_WARNING = \
    _('Note: Repository [ %(r)s ] will not be available for node synchronization until published.'
      '  See: the \'node repo publish\' command.')

AUTO_PUBLISH_WARNING = \
    _('Warning: enabling with auto-publish may degrade repository synchronization performance.')


# --- extension loading ------------------------------------------------------

@priority()
def initialize(context):
    """
    :type context: pulp.client.extensions.core.ClientContext
    """
    node_section = ensure_node_section(context.cli)
    node_section.add_command(NodeListCommand(context))
    node_section.add_command(NodeActivateCommand(context))
    node_section.add_command(NodeDeactivateCommand(context))
    node_section.add_command(NodeBindCommand(context))
    node_section.add_command(NodeUnbindCommand(context))

    repo_section = node_section.create_subsection(REPO_NAME, REPO_DESC)
    repo_section.add_command(NodeRepoEnableCommand(context))
    repo_section.add_command(NodeRepoDisableCommand(context))
    repo_section.add_command(NodeListRepositoriesCommand(context))
    repo_section.add_command(NodeRepoPublishCommand(context))

    sync_section = node_section.create_subsection(SYNC_NAME, SYNC_DESC)
    sync_section.add_command(NodeUpdateCommand(context))


# --- listing ----------------------------------------------------------------

class NodeListCommand(ConsumerListCommand):

    STRATEGY_FIELD = 'update_strategy'

    _ALL_FIELDS = ConsumerListCommand._ALL_FIELDS[0:-1] \
        + [STRATEGY_FIELD] + ConsumerListCommand._ALL_FIELDS[-1:]

    def __init__(self, context):
        super(NodeListCommand, self).__init__(context, description=NODE_LIST_DESC)

    def get_title(self):
        return NODE_LIST_TITLE

    def get_consumer_list(self, kwargs):
        nodes = []
        for consumer in super(NodeListCommand, self).get_consumer_list(kwargs):
            notes = consumer['notes']
            if not notes.get(constants.NODE_NOTE_KEY):
                continue
            consumer[self.STRATEGY_FIELD] = \
                notes.get(constants.STRATEGY_NOTE_KEY, constants.DEFAULT_STRATEGY)
            nodes.append(consumer)
        return nodes

    def format_bindings(self, consumer):
        formatted = {}
        key = 'bindings'
        for b in consumer.get(key, []):
            repo_id = b['repo_id']
            strategy = b['binding_config'].get('strategy', constants.DEFAULT_STRATEGY)
            repo_ids = formatted.get(strategy)
            if repo_ids is None:
                repo_ids = []
                formatted[strategy] = repo_ids
            repo_ids.append(repo_id)
        consumer[key] = formatted


class NodeListRepositoriesCommand(ListRepositoriesCommand):

    def __init__(self, context):
        super(NodeListRepositoriesCommand, self).__init__(
            context,
            description=REPO_LIST_DESC,
            repos_title=REPO_LIST_TITLE)

    def get_repositories(self, query_params, **kwargs):
        enabled = []
        _super = super(NodeListRepositoriesCommand, self)
        repositories = _super.get_repositories(query_params, **kwargs)
        for repository in repositories:
            repo_id = repository['id']
            http = self.context.server.repo_distributor.distributors(repo_id)
            for dist in http.response_body:
                if dist['distributor_type_id'] in constants.ALL_DISTRIBUTORS:
                    enabled.append(repository)
        return enabled


# --- publishing -------------------------------------------------------------

class NodeRepoPublishCommand(PollingCommand):

    def __init__(self, context):
        super(NodeRepoPublishCommand, self).__init__(PUBLISH_NAME, PUBLISH_DESC, self.run, context)
        self.add_option(OPTION_REPO_ID)

    def run(self, **kwargs):
        repo_id = kwargs[OPTION_REPO_ID.keyword]

        if not repository_enabled(self.context, repo_id):
            msg = FAILED_NOT_ENABLED
            self.context.prompt.render_success_message(msg)
            return

        try:
            http = self.context.server.repo_actions.publish(repo_id, constants.HTTP_DISTRIBUTOR, {})
            task = http.response_body
            self.poll([task])
        except NotFoundException, e:
            for _id, _type in missing_resources(e):
                if _type == 'repo_id':
                    msg = RESOURCE_MISSING_ERROR % dict(t=REPOSITORY, id=_id)
                    self.context.prompt.render_failure_message(msg)
                else:
                    raise
            return os.EX_DATAERR

    def succeeded(self, task):
        self.context.prompt.render_success_message(PUBLISH_SUCCEEDED)

    def failed(self, task):
        self.context.prompt.render_failure_message(PUBLISH_FAILED)


# --- activation -------------------------------------------------------------

class NodeActivateCommand(PulpCliCommand):

    def __init__(self, context):
        super(NodeActivateCommand, self).__init__(ACTIVATE_NAME, ACTIVATE_DESC, self.run)
        self.add_option(OPTION_CONSUMER_ID)
        self.add_option(STRATEGY_OPTION)
        self.context = context

    def run(self, **kwargs):

        consumer_id = kwargs[OPTION_CONSUMER_ID.keyword]
        strategy = kwargs[STRATEGY_OPTION.keyword]
        delta = {'notes': {constants.NODE_NOTE_KEY: True, constants.STRATEGY_NOTE_KEY: strategy}}

        if strategy not in constants.STRATEGIES:
            msg = STRATEGY_NOT_SUPPORTED % dict(n=strategy, s=constants.STRATEGIES)
            self.context.prompt.render_failure_message(msg)
            return os.EX_DATAERR

        try:
            self.context.server.consumer.update(consumer_id, delta)
            self.context.prompt.render_success_message(NODE_ACTIVATED)
        except NotFoundException, e:
            for _id, _type in missing_resources(e):
                if _type == 'consumer':
                    msg = RESOURCE_MISSING_ERROR % dict(t=CONSUMER, id=_id)
                    self.context.prompt.render_failure_message(msg)
                else:
                    raise
            return os.EX_DATAERR


class NodeDeactivateCommand(PulpCliCommand):

    def __init__(self, context):
        super(NodeDeactivateCommand, self).__init__(DEACTIVATE_NAME, DEACTIVATE_DESC, self.run)
        self.add_option(NODE_ID_OPTION)
        self.context = context

    def run(self, **kwargs):

        consumer_id = kwargs[NODE_ID_OPTION.keyword]
        delta = {'notes': {constants.NODE_NOTE_KEY: None, constants.STRATEGY_NOTE_KEY: None}}

        if not node_activated(self.context, consumer_id):
            msg = NOT_ACTIVATED_NOTHING_DONE % dict(t=CONSUMER)
            self.context.prompt.render_success_message(msg)
            return

        try:
            self.context.server.consumer.update(consumer_id, delta)
            self.context.prompt.render_success_message(NODE_DEACTIVATED)
        except NotFoundException, e:
            for _id, _type in missing_resources(e):
                if _type == 'consumer':
                    msg = RESOURCE_MISSING_ERROR % dict(t=CONSUMER, id=_id)
                    self.context.prompt.render_failure_message(msg)
                else:
                    raise
            return os.EX_DATAERR


# --- enable -----------------------------------------------------------------

class NodeRepoEnableCommand(PulpCliCommand):

    def __init__(self, context):
        super(NodeRepoEnableCommand, self).__init__(ENABLE_NAME, ENABLE_DESC, self.run)
        self.add_option(OPTION_REPO_ID)
        self.add_option(AUTO_PUBLISH_OPTION)
        self.context = context

    def run(self, **kwargs):

        convert_boolean_arguments([AUTO_PUBLISH_OPTION.keyword], kwargs)

        repo_id = kwargs[OPTION_REPO_ID.keyword]
        auto_publish = kwargs[AUTO_PUBLISH_OPTION.keyword]
        binding = self.context.server.repo_distributor

        if repository_enabled(self.context, repo_id):
            msg = ALREADY_ENABLED
            self.context.prompt.render_success_message(msg)
            return

        try:
            binding.create(
                repo_id,
                constants.HTTP_DISTRIBUTOR,
                {},
                auto_publish,
                constants.HTTP_DISTRIBUTOR)
            self.context.prompt.render_success_message(REPO_ENABLED)
            self.context.prompt.render_warning_message(ENABLE_WARNING % dict(r=repo_id))
            if auto_publish:
                self.context.prompt.render_warning_message(AUTO_PUBLISH_WARNING)
        except NotFoundException, e:
            for _id, _type in missing_resources(e):
                if _type == 'repository':
                    msg = RESOURCE_MISSING_ERROR % dict(t=REPOSITORY, id=_id)
                    self.context.prompt.render_failure_message(msg)
                else:
                    raise
            return os.EX_DATAERR


class NodeRepoDisableCommand(PulpCliCommand):

    def __init__(self, context):
        super(NodeRepoDisableCommand, self).__init__(DISABLE_NAME, DISABLE_DESC, self.run)
        self.add_option(OPTION_REPO_ID)
        self.context = context

    def run(self, **kwargs):

        repo_id = kwargs[OPTION_REPO_ID.keyword]

        try:
            self.context.server.repo_distributor.delete(repo_id, constants.HTTP_DISTRIBUTOR)
            self.context.prompt.render_success_message(REPO_DISABLED)
        except NotFoundException, e:
            for _id, _type in missing_resources(e):
                if _type == 'repository':
                    msg = RESOURCE_MISSING_ERROR % dict(t=REPOSITORY, id=_id)
                    self.context.prompt.render_failure_message(msg)
                    continue
                if _type == 'distributor':
                    msg = NOT_ENABLED_NOTHING_DONE % dict(t=REPOSITORY)
                    self.context.prompt.render_success_message(msg)
                    continue
                raise
            return os.EX_DATAERR


# --- bind -------------------------------------------------------------------

class BindingCommand(PulpCliCommand):

    def missing_resources(self, prompt, exception):
        unhandled = []
        for _id, _type in missing_resources(exception):
            if _type == 'consumer_id':
                msg = RESOURCE_MISSING_ERROR % dict(t=NODE, id=_id)
                prompt.render_failure_message(msg)
                continue
            if _type == 'repo_id':
                msg = RESOURCE_MISSING_ERROR % dict(t=REPOSITORY, id=_id)
                prompt.render_failure_message(msg)
                continue
            unhandled.append((_id, _type))
        return unhandled


class NodeBindCommand(BindingCommand):

    def __init__(self, context):
        super(NodeBindCommand, self).__init__(BIND_NAME, BIND_DESC, self.run)
        self.add_option(OPTION_REPO_ID)
        self.add_option(NODE_ID_OPTION)
        self.add_option(STRATEGY_OPTION)
        self.context = context

    def run(self, **kwargs):

        repo_id = kwargs[OPTION_REPO_ID.keyword]
        node_id = kwargs[NODE_ID_OPTION.keyword]
        dist_id = constants.HTTP_DISTRIBUTOR
        strategy = kwargs[STRATEGY_OPTION.keyword]
        binding_config = {constants.STRATEGY_KEYWORD: strategy}

        if not node_activated(self.context, node_id):
            msg = NOT_ACTIVATED_ERROR % dict(t=CONSUMER, id=node_id)
            self.context.prompt.render_failure_message(msg)
            return os.EX_USAGE

        if strategy not in constants.STRATEGIES:
            msg = STRATEGY_NOT_SUPPORTED % dict(n=strategy, s=constants.STRATEGIES)
            self.context.prompt.render_failure_message(msg)
            return os.EX_DATAERR

        try:
            self.context.server.bind.bind(
                node_id,
                repo_id,
                dist_id,
                notify_agent=False,
                binding_config=binding_config)
            self.context.prompt.render_success_message(BIND_SUCCEEDED)
            warning = BIND_WARNING % dict(r=repo_id)
            self.context.prompt.render_warning_message(warning)
        except NotFoundException, e:
            unhandled = self.missing_resources(self.context.prompt, e)
            for _id, _type in unhandled:
                if _type == 'distributor':
                    msg = FAILED_NOT_ENABLED
                    self.context.prompt.render_failure_message(msg)
                else:
                    raise
            return os.EX_DATAERR


class NodeUnbindCommand(BindingCommand):

    def __init__(self, context):
        super(NodeUnbindCommand, self).__init__(UNBIND_NAME, UNBIND_DESC, self.run)
        self.add_option(OPTION_REPO_ID)
        self.add_option(NODE_ID_OPTION)
        self.context = context

    def run(self, **kwargs):

        repo_id = kwargs[OPTION_REPO_ID.keyword]
        node_id = kwargs[NODE_ID_OPTION.keyword]
        dist_id = constants.HTTP_DISTRIBUTOR

        try:
            self.context.server.bind.unbind(node_id, repo_id, dist_id)
            self.context.prompt.render_success_message(UNBIND_SUCCEEDED)
            warning = UNBIND_WARNING % dict(r=repo_id)
            self.context.prompt.render_warning_message(warning)
        except NotFoundException, e:
            unhandled = self.missing_resources(self.context.prompt, e)
            for _id, _type in unhandled:
                if _type == 'bind_id':
                    msg = NOT_BOUND_NOTHING_DONE
                    self.context.prompt.render_success_message(msg)
                else:
                    raise
            return os.EX_DATAERR


# --- synchronization --------------------------------------------------------

class NodeUpdateCommand(PollingCommand):

    def __init__(self, context):
        super(NodeUpdateCommand, self).__init__(UPDATE_NAME, UPDATE_DESC, self.run, context)
        self.add_option(NODE_ID_OPTION)
        self.tracker = ProgressTracker(self.context.prompt)

    def run(self, **kwargs):
        node_id = kwargs[NODE_ID_OPTION.keyword]
        units = [dict(type_id='node', unit_key=None)]

        if not node_activated(self.context, node_id):
            msg = NOT_ACTIVATED_ERROR % dict(t=CONSUMER, id=node_id)
            self.context.prompt.render_failure_message(msg)
            return os.EX_USAGE

        try:
            http = self.context.server.consumer_content.update(node_id, units=units, options={})
            task = http.response_body
            self.poll([task])
        except NotFoundException, e:
            for _id, _type in missing_resources(e):
                if _type == 'consumer':
                    msg = RESOURCE_MISSING_ERROR % dict(t=NODE, id=_id)
                    self.context.prompt.render_failure_message(msg)
                else:
                    raise
            return os.EX_DATAERR

    def progress(self, task):
        self.tracker.display(task.progress)

<<<<<<< HEAD
    def succeeded(self, task):
        details = task.result['details'].values()[0]['details']
        r = UpdateRenderer(self.context.prompt, details)
=======
    def succeeded(self, consumer_id, task):
        report = task.result['details'].values()[0]
        r = UpdateRenderer(self.context.prompt, report)
>>>>>>> 98534b0f
        r.render()<|MERGE_RESOLUTION|>--- conflicted
+++ resolved
@@ -505,13 +505,7 @@
     def progress(self, task):
         self.tracker.display(task.progress)
 
-<<<<<<< HEAD
     def succeeded(self, task):
-        details = task.result['details'].values()[0]['details']
-        r = UpdateRenderer(self.context.prompt, details)
-=======
-    def succeeded(self, consumer_id, task):
         report = task.result['details'].values()[0]
         r = UpdateRenderer(self.context.prompt, report)
->>>>>>> 98534b0f
         r.render()