import unittest

from django.core.urlresolvers import resolve, reverse, NoReverseMatch


def assert_url_match(expected_url, url_name, *args, **kwargs):
        """
        Generate a url given args and kwargs and pass it through Django's reverse and
        resolve functions.

        Example use to match a url /v2/tasks/<task_argument>/:
        assert_url_match('/v2/tasks/example_arg/', 'tasks', task_argument='example_arg')

        :param expected_url: the url that should be generated given a url_name and args
        :type  expected_url: str
        :param url_name    : name given to a url as defined in the urls.py
        :type  url_name    : str
        :param args        : optional positional arguments to place into a url's parameters
                             as specified by urls.py
        :type  args        : tuple
        :param kwargs      : optional named arguments to place into a url's parameters as
                             specified by urls.py
        :type  kwargs      : dict
        """
        try:
            # Invalid arguments will cause a NoReverseMatch.
            url = reverse(url_name, args=args, kwargs=kwargs)
        except NoReverseMatch:
            raise AssertionError(
                "Name: '{0}' could match a url with args '{1}'"
                "and kwargs '{2}'".format(url_name, args, kwargs)
            )

        else:
            # If the url exists but is not the expected url.
            if url != expected_url:
                raise AssertionError(
                    'url {0} not equal to expected url {1}'.format(url, expected_url))

            # Run this url back through resolve and ensure that it matches the url_name.
            matched_view = resolve(url)
            if matched_view.url_name != url_name:
                raise AssertionError('Url name {0} not equal to expected url name {1}'.format(
                    matched_view.url_name, url_name)
                )


class TestDjangoContentUrls(unittest.TestCase):
    """
    Test the matching of the content urls
    """

    def test_match_content_catalog_resource(self):
        """
        Test url matching for content_catalog_resource.
        """
        url = '/v2/content/catalog/mock-source/'
        url_name = 'content_catalog_resource'
        assert_url_match(url, url_name, source_id='mock-source')

    def test_match_content_orphan_collection(self):
        """
        Test url matching for content_orphan_collection.
        """
        url = '/v2/content/orphans/'
        url_name = 'content_orphan_collection'
        assert_url_match(url, url_name)

    def test_match_content_type_resource(self):
        """
        Test the url matching for content_type_resource.
        """
        url = '/v2/content/types/mock-type/'
        url_name = 'content_type_resource'
        assert_url_match(url, url_name, type_id='mock-type')

    def test_match_content_types(self):
        """
        Test the url matching for content_types.
        """
        url = '/v2/content/types/'
        url_name = 'content_types'
        assert_url_match(url, url_name)

    def test_match_content_units_collection(self):
        """
        Test the url matching for content_units_collection.
        """
        url = '/v2/content/units/mock-type/'
        url_name = 'content_units_collection'
        assert_url_match(url, url_name, type_id='mock-type')

    def test_match_content_unit_resource(self):
        """
        Test url matching for content_unit_resource.
        """
        url = '/v2/content/units/mock-type/mock-unit/'
        url_name = 'content_unit_resource'
        assert_url_match(url, url_name, type_id='mock-type', unit_id='mock-unit')

    def test_match_content_unit_user_metadata_resource(self):
        """
        Test url matching for content_unit_user_metadata_resourece.
        """
        url = '/v2/content/units/mock-type/mock-unit/pulp_user_metadata/'
        url_name = 'content_unit_user_metadata_resource'
        assert_url_match(url, url_name, type_id='mock-type', unit_id='mock-unit')

    def test_match_content_upload_resource(self):
        """
        Test url matching for content_upload_resource.
        """
        url = '/v2/content/uploads/mock-upload/'
        url_name = 'content_upload_resource'
        assert_url_match(url, url_name, upload_id='mock-upload')

    def test_match_content_upload_segment_resource(self):
        """
        Test Url matching for content_upload_segment_resource.
        """
        url = '/v2/content/uploads/mock-upload-id/8/'
        url_name = 'content_upload_segment_resource'
        assert_url_match(url, url_name, upload_id='mock-upload-id', offset='8')

    def test_match_content_actions_delete_orphans(self):
        """
        Test url matching for content_actions_delete_orphans.
        """
        url = '/v2/content/actions/delete_orphans/'
        url_name = 'content_actions_delete_orphans'
        assert_url_match(url, url_name)

    def test_match_content_orphan_resource(self):
        """
        Test url matching for content_orphan_resource.
        """
        url = '/v2/content/orphans/mock-type/mock-unit/'
        url_name = 'content_orphan_resource'
        assert_url_match(url, url_name, content_type='mock-type', unit_id='mock-unit')

    def test_match_content_orphan_type_subcollection(self):
        """
        Test url matching for content_orphan_type_subcollection.
        """
        url = '/v2/content/orphans/mock_type/'
        url_name = 'content_orphan_type_subcollection'
        assert_url_match(url, url_name, content_type='mock_type')

    def test_match_content_uploads(self):
        """
        Test url matching for content_uploads.
        """
        url = '/v2/content/uploads/'
        url_name = 'content_uploads'
        assert_url_match(url, url_name)


class TestDjangoPluginsUrls(unittest.TestCase):
    """
    Test url matching for plugins urls.
    """

    def test_match_distributor_resource_view(self):
        """
        Test the url matching for the distributor resource view.
        """
        url = '/v2/plugins/distributors/mock_distributor/'
        url_name = 'plugin_distributor_resource'
        assert_url_match(url, url_name, distributor_id='mock_distributor')

    def test_match_distributors_view(self):
        """
        Test the url matching for the Distributors view.
        """
        url = '/v2/plugins/distributors/'
        url_name = 'plugin_distributors'
        assert_url_match(url, url_name)

    def test_match_importer_resource_view(self):
        """
        Test the url matching for plugin_importer_resource
        """
        url = '/v2/plugins/importers/mock_importer_id/'
        url_name = 'plugin_importer_resource'
        assert_url_match(url, url_name, importer_id='mock_importer_id')

    def test_match_importers_view(self):
        """
        Test the url matching for the Importers view
        """
        url = '/v2/plugins/importers/'
        url_name = 'plugin_importers'
        assert_url_match(url, url_name)

    def test_match_type_resource_view(self):
        """
        Test the url matching for the TypeResourceView.
        """
        url = '/v2/plugins/types/type_id/'
        url_name = 'plugin_type_resource'
        assert_url_match(url, url_name, type_id='type_id')

    def test_match_types_view(self):
        """
        Test url matching for plugin_types.
        """
        url = '/v2/plugins/types/'
        url_name = 'plugin_types'
        assert_url_match(url, url_name)


class TestDjangoLoginUrls(unittest.TestCase):
    """
    Tests for root_actions urls.
    """

    def test_match_login_view(self):
        """
        Test url match for login.
        """
        url = '/v2/actions/login/'
        url_name = 'login'
        assert_url_match(url, url_name)


class TestDjangoConsumerGroupsUrls(unittest.TestCase):
    """
    Tests for consumer_groups urls
    """

    def test_match_consumer_group_view(self):
        """
        Test url matching for consumer_groups
        """
        url = '/v2/consumer_groups/'
        url_name = 'consumer_group'
        assert_url_match(url, url_name)

    def test_match_consumer_group_resource_view(self):
        """
        Test url matching for single consumer_group
        """
        url = '/v2/consumer_groups/test-group/'
        url_name = 'consumer_group_resource'
        assert_url_match(url, url_name, consumer_group_id='test-group')

    def test_match_consumer_group_associate_action_view(self):
        """
        Test url matching for consumer_groups association
        """
        url = '/v2/consumer_groups/test-group/actions/associate/'
        url_name = 'consumer_group_associate'
        assert_url_match(url, url_name, consumer_group_id='test-group')

    def test_match_consumer_group_unassociate_action_view(self):
        """
        Test url matching for consumer_groups unassociation
        """
        url = '/v2/consumer_groups/test-group/actions/unassociate/'
        url_name = 'consumer_group_unassociate'
        assert_url_match(url, url_name, consumer_group_id='test-group')

    def test_match_consumer_group_content_action_install_view(self):
        """
        Test url matching for consumer_groups content installation
        """
        url = '/v2/consumer_groups/test-group/actions/content/install/'
        url_name = 'consumer_group_content'
        assert_url_match(url, url_name, consumer_group_id='test-group', action='install')

    def test_match_consumer_group_content_action_update_view(self):
        """
        Test url matching for consumer_groups content update
        """
        url = '/v2/consumer_groups/test-group/actions/content/update/'
        url_name = 'consumer_group_content'
        assert_url_match(url, url_name, consumer_group_id='test-group', action='update')

    def test_match_consumer_group_content_action_uninstall_view(self):
        """
        Test url matching for consumer_groups content uninstall
        """
        url = '/v2/consumer_groups/test-group/actions/content/uninstall/'
        url_name = 'consumer_group_content'
        assert_url_match(url, url_name, consumer_group_id='test-group', action='uninstall')

    def test_match_consumer_group_bindings_view(self):
        """
        Test url matching for consumer_groups bindings
        """
        url = '/v2/consumer_groups/test-group/bindings/'
        url_name = 'consumer_group_bind'
        assert_url_match(url, url_name, consumer_group_id='test-group')

    def test_match_consumer_group_binding_view(self):
        """
        Test url matching for consumer_groups binding removal
        """
        url = '/v2/consumer_groups/test-group/bindings/repo1/dist1/'
        url_name = 'consumer_group_unbind'
        assert_url_match(url, url_name, consumer_group_id='test-group',
                         repo_id='repo1', distributor_id='dist1')


class TestDjangoRepoGroupsUrls(unittest.TestCase):
    """
    Test url matching for repo_groups urls
    """
    def test_match_repo_groups(self):
        """Test url matching for repo_groups."""
        url = '/v2/repo_groups/'
        url_name = 'repo_groups'
        assert_url_match(url, url_name)

    def test_match_repo_group_resource(self):
        url = '/v2/repo_groups/test-group-id/'
        url_name = 'repo_group_resource'
        assert_url_match(url, url_name, repo_group_id='test-group-id')

    def test_match_repo_group_associate(self):
        url = '/v2/repo_groups/test-group-id/actions/associate/'
        url_name = 'repo_group_associate'
        assert_url_match(url, url_name, repo_group_id='test-group-id')

    def test_match_repo_group_unassociate(self):
        url = '/v2/repo_groups/test-group-id/actions/unassociate/'
        url_name = 'repo_group_unassociate'
        assert_url_match(url, url_name, repo_group_id='test-group-id')

    def test_match_repo_group_distributors(self):
        url = '/v2/repo_groups/test-group-id/distributors/'
        url_name = 'repo_group_distributors'
        assert_url_match(url, url_name, repo_group_id='test-group-id')

    def test_match_repo_group_distributor_resource(self):
        url = '/v2/repo_groups/test-group-id/distributors/test-distributor/'
        url_name = 'repo_group_distributor_resource'
        assert_url_match(url, url_name, repo_group_id='test-group-id',
                         distributor_id='test-distributor')

    def test_repo_group_publish(self):
        url = '/v2/repo_groups/test-group-id/actions/publish/'
        url_name = 'repo_group_publish'
        assert_url_match(url, url_name, repo_group_id='test-group-id')


class TestDjangoTasksUrls(unittest.TestCase):
    """
    Test the matching for tasks urls.
    """

    def test_match_task_collection(self):
        """
        Test the matching for task_collection.
        """
        url = '/v2/tasks/'
        url_name = 'task_collection'
        assert_url_match(url, url_name)

    def test_match_task_resource(self):
        """
        Test the matching for task_resource.
        """
        url = '/v2/tasks/test-task/'
        url_name = 'task_resource'
        assert_url_match(url, url_name, task_id='test-task')


class TestDjangoRolesUrls(unittest.TestCase):
    """
    Tests for roles urls.
    """

    def test_match_roles_view(self):
        """
        Test url match for roles.
        """
        url = '/v2/roles/'
        url_name = 'roles'
        assert_url_match(url, url_name)

    def test_match_role_resource_view(self):
        """
        Test url matching for single role.
        """
        url = '/v2/roles/test-role/'
        url_name = 'role_resource'
        assert_url_match(url, url_name, role_id='test-role')

    def test_match_role_users_view(self):
        """
        Test url matching for role's users.
        """
        url = '/v2/roles/test-role/users/'
        url_name = 'role_users'
        assert_url_match(url, url_name, role_id='test-role')

    def test_match_role_user_view(self):
        """
        Test url matching for role's user.
        """
        url = '/v2/roles/test-role/users/test-login/'
        url_name = 'role_user'
        assert_url_match(url, url_name, role_id='test-role', login='test-login')


class TestDjangoPermissionsUrls(unittest.TestCase):
    """
    Tests for permissions urls
    """

    def test_match_permissions_view(self):
        """
        Test url matching for permissions
        """
        url = '/v2/permissions/'
        url_name = 'permissions'
        assert_url_match(url, url_name)

    def test_match_permission_grant_to_role_view(self):
        """
        Test url matching for grant permissions to a role
        """
        url = '/v2/permissions/actions/grant_to_role/'
        url_name = 'grant_to_role'
        assert_url_match(url, url_name)

    def test_match_permission_grant_to_user_view(self):
        """
        Test url matching for grant permissions to a user
        """
        url = '/v2/permissions/actions/grant_to_user/'
        url_name = 'grant_to_user'
        assert_url_match(url, url_name)

    def test_match_permission_revoke_from_role_view(self):
        """
        Test url matching for revoke permissions from a role
        """
        url = '/v2/permissions/actions/revoke_from_role/'
        url_name = 'revoke_from_role'
        assert_url_match(url, url_name)

    def test_match_permission_revoke_from_userview(self):
        """
        Test url matching for revoke permissions from a user
        """
        url = '/v2/permissions/actions/revoke_from_user/'
        url_name = 'revoke_from_user'
        assert_url_match(url, url_name)


class TestDjangoEventListenersUrls(unittest.TestCase):
    """
    Tests for events urls
    """

    def test_match_event_listeners_view(self):
        """
        Test url matching for event_listeners
        """
        url = '/v2/events/'
        url_name = 'events'
        assert_url_match(url, url_name)

    def test_match_event_listeners_resource_view(self):
        """
        Test url matching for single event_listener
        """
        url = '/v2/events/12345/'
        url_name = 'event_resource'
        assert_url_match(url, url_name, event_listener_id='12345')


class TestDjangoUsersUrls(unittest.TestCase):
    """
    Tests for userss urls
    """

    def test_match_users_view(self):
        """
        Test url matching for users
        """
        url = '/v2/users/'
        url_name = 'users'
        assert_url_match(url, url_name)

    def test_match_user_resource(self):
        """
        Test the matching for user resource.
        """
        url = '/v2/users/user_login/'
        url_name = 'user_resource'
        assert_url_match(url, url_name, login='user_login')


<<<<<<< HEAD
class TestStatusUrl(unittest.TestCase):
    """
    Tests for server status url
    """

    def test_match_users_view(self):
        """
        Test url matching for status
        """
        url = '/v2/status/'
        url_name = 'status'
        assert_url_match(url, url_name)
=======
class TestDjangoConsumersUrls(unittest.TestCase):
    """
    Tests for consumers urls
    """

    def test_match_consumers_view(self):
        """
        Test url matching for consumer
        """
        url = '/v2/consumers/'
        url_name = 'consumers'
        assert_url_match(url, url_name)

    def test_match_consumer_resource_view(self):
        """
        Test url matching for consumer resource.
        """
        url = '/v2/consumers/test-consumer/'
        url_name = 'consumer_resource'
        assert_url_match(url, url_name, consumer_id='test-consumer')

    def test_match_consumer_profiles_view(self):
        """
        Test url matching for consumer profiles
        """
        url = '/v2/consumers/test-consumer/profiles/'
        url_name = 'consumer_profiles'
        assert_url_match(url, url_name, consumer_id='test-consumer')

    def test_match_consumer_profile_resource_view(self):
        """
        Test url matching for consumer profile resource
        """
        url = '/v2/consumers/test-consumer/profiles/some-profile/'
        url_name = 'consumer_profile_resource'
        assert_url_match(url, url_name, consumer_id='test-consumer', content_type='some-profile')

    def test_match_consumer_bindings_view(self):
        """
        Test url matching for consumer bindings
        """
        url = '/v2/consumers/test-consumer/bindings/'
        url_name = 'bindings'
        assert_url_match(url, url_name, consumer_id='test-consumer')

    def test_match_consumer_binding_resource_view(self):
        """
        Test url matching for consumer binding resource
        """
        url = '/v2/consumers/test-consumer/bindings/some-repo/some-dist/'
        url_name = 'consumer_binding_resource'
        assert_url_match(url, url_name, consumer_id='test-consumer', repo_id='some-repo',
                         distributor_id='some-dist')

    def test_match_consumer_binding_repo_view(self):
        """
        Test url matching for consumer and repo binding
        """
        url = '/v2/consumers/test-consumer/bindings/some-repo/'
        url_name = 'bindings_repo'
        assert_url_match(url, url_name, consumer_id='test-consumer', repo_id='some-repo')

    def test_match_consumer_appicability_regen_view(self):
        """
        Test url matching for consumer applicability renegeration
        """
        url = '/v2/consumers/test-consumer/actions/content/regenerate_applicability/'
        url_name = 'consumer_appl_regen'
        assert_url_match(url, url_name, consumer_id='test-consumer')

    def test_match_consumer_content_action_install_view(self):
        """
        Test url matching for consumer content installation
        """
        url = '/v2/consumers/test-consumer/actions/content/install/'
        url_name = 'consumer_content'
        assert_url_match(url, url_name, consumer_id='test-consumer', action='install')

    def test_match_consumer_content_action_update_view(self):
        """
        Test url matching for consumer content update
        """
        url = '/v2/consumers/test-consumer/actions/content/update/'
        url_name = 'consumer_content'
        assert_url_match(url, url_name, consumer_id='test-consumer', action='update')

    def test_match_consumer_content_action_uninstall_view(self):
        """
        Test url matching for consumer content uninstall
        """
        url = '/v2/consumers/test-consumer/actions/content/uninstall/'
        url_name = 'consumer_content'
        assert_url_match(url, url_name, consumer_id='test-consumer', action='uninstall')

    def test_match_consumers_appicability_regen_view(self):
        """
        Test url matching for consumers applicability renegeration
        """
        url = '/v2/consumers/actions/content/regenerate_applicability/'
        url_name = 'appl_regen'
        assert_url_match(url, url_name)

    def test_match_consumer_query_appicability_view(self):
        """
        Test url matching for consumer query applicability
        """
        url = '/v2/consumers/content/applicability/'
        url_name = 'consumer_query_appl'
        assert_url_match(url, url_name)

    def test_match_consumer_schedule_content_action_install_view(self):
        """
        Test url matching for consumer schedule content installation
        """
        url = '/v2/consumers/test-consumer/schedules/content/install/'
        url_name = 'schedule_content_install'
        assert_url_match(url, url_name, consumer_id='test-consumer')

    def test_match_consumer_schedule_content_action_update_view(self):
        """
        Test url matching for consumer schedule  content update
        """
        url = '/v2/consumers/test-consumer/schedules/content/update/'
        url_name = 'schedule_content_update'
        assert_url_match(url, url_name, consumer_id='test-consumer')

    def test_match_consumer_schedule_content_action_uninstall_view(self):
        """
        Test url matching for consumer schedule content uninstall
        """
        url = '/v2/consumers/test-consumer/schedules/content/uninstall/'
        url_name = 'schedule_content_uninstall'
        assert_url_match(url, url_name, consumer_id='test-consumer')

    def test_match_consumer_schedule_content_action_install_resource_view(self):
        """
        Test url matching for consumer schedule content resource installation
        """
        url = '/v2/consumers/test-consumer/schedules/content/install/12345/'
        url_name = 'schedule_content_install_resource'
        assert_url_match(url, url_name, consumer_id='test-consumer', schedule_id='12345')

    def test_match_consumer_schedule_content_action_update_resource_view(self):
        """
        Test url matching for consumer schedule content resource update
        """
        url = '/v2/consumers/test-consumer/schedules/content/update/12345/'
        url_name = 'schedule_content_update_resource'
        assert_url_match(url, url_name, consumer_id='test-consumer', schedule_id='12345')

    def test_match_consumer_schedule_content_action_uninstall_resource_view(self):
        """
        Test url matching for consumer schedule content resource uninstall
        """
        url = '/v2/consumers/test-consumer/schedules/content/uninstall/12345/'
        url_name = 'schedule_content_uninstall_resource'
        assert_url_match(url, url_name, consumer_id='test-consumer', schedule_id='12345')

    def test_match_consumer_history_view(self):
        """
        Test url matching for consumer history
        """
        url = '/v2/consumers/test-consumer/history/'
        url_name = 'consumer_history'
        assert_url_match(url, url_name, consumer_id='test-consumer')
>>>>>>> 1e6eab8e
<|MERGE_RESOLUTION|>--- conflicted
+++ resolved
@@ -494,7 +494,6 @@
         assert_url_match(url, url_name, login='user_login')
 
 
-<<<<<<< HEAD
 class TestStatusUrl(unittest.TestCase):
     """
     Tests for server status url
@@ -507,7 +506,8 @@
         url = '/v2/status/'
         url_name = 'status'
         assert_url_match(url, url_name)
-=======
+
+
 class TestDjangoConsumersUrls(unittest.TestCase):
     """
     Tests for consumers urls
@@ -672,5 +672,4 @@
         """
         url = '/v2/consumers/test-consumer/history/'
         url_name = 'consumer_history'
-        assert_url_match(url, url_name, consumer_id='test-consumer')
->>>>>>> 1e6eab8e
+        assert_url_match(url, url_name, consumer_id='test-consumer')