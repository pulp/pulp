--- conflicted
+++ resolved
@@ -253,18 +253,10 @@
     test DB version parsing. Info on expected versions is at
     https://github.com/mongodb/mongo/blob/master/src/mongo/util/version.cpp#L39-45
     """
-<<<<<<< HEAD
-    @patch("mongoengine.connect")
-    @patch("pulp.server.db.connection._end_request_decorator")
-    def _test_initialize(self, version_str, mock_end, mock_mongoclient):
-        mock_mongoclient_instance = mock_mongoclient.return_value
-        mock_mongoclient_instance.server_info.return_value = {"version": version_str}
-=======
     @patch('pulp.server.db.connection.mongoengine')
     def _test_initialize(self, version_str, mock_mongoengine):
         mock_mongoclient_connect = mock_mongoengine.connect.return_value
         mock_mongoclient_connect.server_info.return_value = {'version': version_str}
->>>>>>> 015ecce5
         connection.initialize()
 
     def test_database_version_bad_version(self):
@@ -301,71 +293,39 @@
         config.load_configuration()
         super(TestDatabaseAuthentication, self).tearDown()
 
-<<<<<<< HEAD
-    @patch("mongoengine.connect")
-    @patch("pulp.server.db.connection._end_request_decorator")
-    def test_initialize_username_and_password(self, mock_end, mock_mongoclient):
-        mock_mongoclient_instance = mock_mongoclient.return_value
-        mock_mongoclient_instance.server_info.return_value = {"version":
-=======
     @patch('pulp.server.db.connection.mongoengine')
     def test_initialize_username_and_password(self, mock_mongoengine):
         mock_mongoengine_instance = mock_mongoengine.connect.return_value
         mock_mongoengine_instance.server_info.return_value = {"version":
->>>>>>> 015ecce5
                                                               connection.MONGO_MINIMUM_VERSION}
         config.config.set('database', 'username', 'admin')
         config.config.set('database', 'password', 'admin')
         connection.initialize()
         self.assertTrue(connection._DATABASE.authenticate.called)
 
-<<<<<<< HEAD
-    @patch("mongoengine.connect")
-    @patch("pulp.server.db.connection._end_request_decorator")
-    def test_initialize_no_username_or_password(self, mock_end, mock_mongoclient):
-        mock_mongoclient_instance = mock_mongoclient.return_value
-        mock_mongoclient_instance.server_info.return_value = {"version":
-=======
     @patch('pulp.server.db.connection.mongoengine')
     def test_initialize_no_username_or_password(self, mock_mongoengine):
         mock_mongoengine_instance = mock_mongoengine.connect.return_value
         mock_mongoengine_instance.server_info.return_value = {"version":
->>>>>>> 015ecce5
                                                               connection.MONGO_MINIMUM_VERSION}
         config.config.set('database', 'username', '')
         config.config.set('database', 'password', '')
         connection.initialize()
         self.assertFalse(connection._DATABASE.authenticate.called)
 
-<<<<<<< HEAD
-    @patch("mongoengine.connect")
-    @patch("pulp.server.db.connection._end_request_decorator")
-    def test_initialize_username_no_password(self, mock_end, mock_mongoclient):
-        mock_mongoclient_instance = mock_mongoclient.return_value
-        mock_mongoclient_instance.server_info.return_value = {"version":
-=======
     @patch('pulp.server.db.connection.mongoengine')
     def test_initialize_username_no_password(self, mock_mongoengine):
         mock_mongoengine_instance = mock_mongoengine.connect.return_value
         mock_mongoengine_instance.server_info.return_value = {"version":
->>>>>>> 015ecce5
                                                               connection.MONGO_MINIMUM_VERSION}
         config.config.set('database', 'username', 'admin')
         config.config.set('database', 'password', '')
         self.assertRaises(Exception, connection.initialize)
 
-<<<<<<< HEAD
-    @patch("mongoengine.connect")
-    @patch("pulp.server.db.connection._end_request_decorator")
-    def test_initialize_password_no_username(self, mock_end, mock_mongoclient):
-        mock_mongoclient_instance = mock_mongoclient.return_value
-        mock_mongoclient_instance.server_info.return_value = {"version":
-=======
     @patch('pulp.server.db.connection.mongoengine')
     def test_initialize_password_no_username(self, mock_mongoengine):
         mock_mongoengine_instance = mock_mongoengine.connect.return_value
         mock_mongoengine_instance.server_info.return_value = {"version":
->>>>>>> 015ecce5
                                                               connection.MONGO_MINIMUM_VERSION}
         config.config.set('database', 'username', '')
         config.config.set('database', 'password', 'foo')
