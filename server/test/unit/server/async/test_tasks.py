--- conflicted
+++ resolved
@@ -353,16 +353,10 @@
     def test_task_status_created_and_saved(self):
         self.mock_task_status.assert_called_once_with(
             state=self.mock_constants.CALL_WAITING_STATE, task_type=self.task.name,
-<<<<<<< HEAD
-            task_id=str( self.mock_uuid.uuid4.return_value), tags=self.some_kwargs['tags'])
+            task_id=str(self.mock_uuid.uuid4.return_value), tags=self.some_kwargs['tags'])
         save_with_set_on_insert = self.mock_task_status.return_value.save_with_set_on_insert
         save_with_set_on_insert.assert_called_once_with(
             fields_to_set_on_insert=['state', 'start_time'])
-=======
-            task_id=str(self.mock_uuid.uuid4.return_value), tags=self.some_kwargs['tags'])
-        save = self.mock_task_status.return_value.save
-        save.assert_called_once_with(fields_to_set_on_insert=['state', 'start_time'])
->>>>>>> c26c588d
 
     def test_inner_task_id_returned(self):
         self.assertEqual(self.result, str(self.mock_uuid.uuid4.return_value))
