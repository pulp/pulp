--- conflicted
+++ resolved
@@ -7,10 +7,6 @@
 from gettext import gettext as _
 
 import mongoengine
-<<<<<<< HEAD
-import pymongo
-=======
->>>>>>> 015ecce5
 from pymongo.collection import Collection
 from pymongo.errors import AutoReconnect
 from pymongo.son_manipulator import NamespaceInjector
@@ -83,11 +79,7 @@
         while True:
             try:
                 _CONNECTION = mongoengine.connect(seeds, **connection_kwargs)
-<<<<<<< HEAD
-            except pymongo.errors.ConnectionFailure as e:
-=======
             except mongoengine.connection.ConnectionError as e:
->>>>>>> 015ecce5
                 next_delay = min(mongo_retry_timeout_seconds_generator.next(), max_timeout)
                 msg = _(
                     "Could not connect to MongoDB at %(url)s:\n%(e)s\n... Waiting "
