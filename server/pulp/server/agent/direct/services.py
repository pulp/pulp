from datetime import datetime
from gettext import gettext as _
from logging import getLogger

from gofer.messaging import Domain, Broker, Queue
from gofer.rmi.async import ReplyConsumer, Listener

from pulp.common import constants, dateutils
from pulp.server.agent.auth import Authenticator
from pulp.server.config import config
from pulp.server.db.model.dispatch import TaskStatus
from pulp.server.managers import factory as managers


_logger = getLogger(__name__)


class Services(object):
    """
    Agent services.
    :cvar reply_handler: Asynchronous RMI reply listener.
    :type reply_handler: ReplyHandler
    """

    reply_handler = None

    @staticmethod
    def init():
        url = Services.get_url()
        broker = Broker(url)
        broker.ssl.ca_certificate = config.get('messaging', 'cacert')
        broker.ssl.client_certificate = config.get('messaging', 'clientcert')
        Domain.broker.add(broker)
        _logger.info(_('AMQP broker configured: %(b)s'), {'b': broker})

    @staticmethod
    def start():
        url = Services.get_url()
        Services.reply_handler = ReplyHandler(url)
        Services.reply_handler.start()
        _logger.info(_('AMQP reply handler started'))

    @staticmethod
    def get_url():
        """
        This constructs a gofer 2.x URL and is intended to maintain
        configuration file backwards compatibility until pulp 3.0

        :return: A gofer 2.x broker URL.
        :rtype: str
        """
        url = config.get('messaging', 'url')
        adapter = config.get('messaging', 'transport')
        return '+'.join((adapter, url))


class ReplyHandler(Listener):
    """
    The async RMI reply handler.
    :cvar REPLY_QUEUE: The agent RMI reply queue.
    :type REPLY_QUEUE: str
    :ivar consumer: The reply consumer.
    :type consumer: ReplyConsumer
    """

    REPLY_QUEUE = 'pulp.task'

<<<<<<< HEAD
=======

>>>>>>> e18cdc55
    @staticmethod
    def _bind_succeeded(action_id, call_context):
        """
        Bind succeeded.
        Update the bind action.
        :param action_id: The action ID (basically the task_id).
        :type action_id: str
        :param call_context: The information about the bind call that was
            passed to the agent to be round tripped back here.
        :type call_context: dict
        """
        manager = managers.consumer_bind_manager()
        consumer_id = call_context['consumer_id']
        repo_id = call_context['repo_id']
        distributor_id = call_context['distributor_id']
        manager.action_succeeded(consumer_id, repo_id, distributor_id, action_id)

    @staticmethod
    def _unbind_succeeded(call_context):
        """
        Update the bind action.
        :param call_context: The information about the bind call that was
            passed to the agent to be round tripped back here.
        :type call_context: dict
        """
        manager = managers.consumer_bind_manager()
        consumer_id = call_context['consumer_id']
        repo_id = call_context['repo_id']
        distributor_id = call_context['distributor_id']
        manager.delete(consumer_id, repo_id, distributor_id, force=True)

    @staticmethod
    def _bind_failed(action_id, call_context):
        """
        The bind failed.
        Update the bind action.
        :param action_id: The action ID (basically the task_id).
        :type action_id: str
        :param call_context: The information about the bind call that was
            passed to the agent to be round tripped back here.
        :type call_context: dict
        """
        manager = managers.consumer_bind_manager()
        consumer_id = call_context['consumer_id']
        repo_id = call_context['repo_id']
        distributor_id = call_context['distributor_id']
        manager.action_failed(consumer_id, repo_id, distributor_id, action_id)

    # added for clarity
    _unbind_failed = _bind_failed

    def __init__(self, url):
        """
        :param url: The broker URL.
        :type url: str
        """
        queue = Queue(ReplyHandler.REPLY_QUEUE)
        queue.durable = True
        queue.declare(url)
        self.consumer = ReplyConsumer(queue, url=url, authenticator=Authenticator())

    def start(self):
        """
        Start the reply handler (thread)
        """
        self.consumer.start(self)
        _logger.info(_('Task reply handler, started.'))

    def accepted(self, reply):
        """
        Notification that an RMI has started executing in the agent.
        The task status is updated in the pulp DB.
        :param reply: A status reply object.
        :type reply: gofer.rmi.async.Accepted
        """
        _logger.debug(_('Task RMI (accepted): %(r)s'), {'r': reply})
        call_context = dict(reply.data)
        task_id = call_context['task_id']
        TaskStatus.objects(task_id=task_id, state=constants.CALL_WAITING_STATE).\
            update_one(set__state=constants.CALL_ACCEPTED_STATE)

    def started(self, reply):
        """
        Notification that an RMI has started executing in the agent.
        The task status is updated in the pulp DB.
        :param reply: A status reply object.
        :type reply: gofer.rmi.async.Started
        """
        _logger.debug(_('Task RMI (started): %(r)s'), {'r': reply})
        call_context = dict(reply.data)
        task_id = call_context['task_id']
        started = reply.timestamp
        if not started:
            now = datetime.now(dateutils.utc_tz())
            started = dateutils.format_iso8601_datetime(now)
        TaskStatus.objects(task_id=task_id).update_one(set__start_time=started)
        TaskStatus.objects(task_id=task_id, state__in=[constants.CALL_WAITING_STATE,
                                                       constants.CALL_ACCEPTED_STATE]).\
            update_one(set__state=constants.CALL_RUNNING_STATE)

    def rejected(self, reply):
        """
        Notification (reply) indicating an RMI request has been rejected.
        This information used to update the task status.
        :param reply: A rejected reply object.
        :type reply: gofer.rmi.async.Rejected
        """
        _logger.warn(_('Task RMI (rejected): %(r)s'), {'r': reply})

        call_context = dict(reply.data)
        action = call_context.get('action')
        task_id = call_context['task_id']
        finished = reply.timestamp
        if not finished:
            now = datetime.now(dateutils.utc_tz())
            finished = dateutils.format_iso8601_datetime(now)
        TaskStatus.objects(task_id=task_id).update_one(set__finish_time=finished,
                                                       set__state=constants.CALL_ERROR_STATE)

        if action == 'bind':
            ReplyHandler._bind_failed(task_id, call_context)
            return
        if action == 'unbind':
            ReplyHandler._unbind_failed(task_id, call_context)
            return

    def succeeded(self, reply):
        """
        Notification (reply) indicating an RMI succeeded.
        This information is relayed to the task coordinator.
        :param reply: A successful reply object.
        :type reply: gofer.rmi.async.Succeeded
        """
        _logger.info(_('Task RMI (succeeded): %(r)s'), {'r': reply})

        call_context = dict(reply.data)
        action = call_context.get('action')
        task_id = call_context['task_id']
        result = dict(reply.retval)
        finished = reply.timestamp
        if not finished:
            now = datetime.now(dateutils.utc_tz())
            finished = dateutils.format_iso8601_datetime(now)

        TaskStatus.objects(task_id=task_id).update_one(set__finish_time=finished,
                                                       set__state=constants.CALL_FINISHED_STATE,
                                                       set__result=result)
        if action == 'bind':
            if result['succeeded']:
                ReplyHandler._bind_succeeded(task_id, call_context)
            else:
                ReplyHandler._bind_failed(task_id, call_context)
            return
        if action == 'unbind':
            if result['succeeded']:
                ReplyHandler._unbind_succeeded(call_context)
            else:
                ReplyHandler._unbind_failed(task_id, call_context)
            return

    def failed(self, reply):
        """
        Notification (reply) indicating an RMI failed.
        This information used to update the task status.
        :param reply: A failure reply object.
        :type reply: gofer.rmi.async.Failed
        """
        _logger.info(_('Task RMI (failed): %(r)s'), {'r': reply})

        call_context = dict(reply.data)
        action = call_context.get('action')
        task_id = call_context['task_id']
        traceback = reply.xstate['trace']
        finished = reply.timestamp
        if not finished:
            now = datetime.now(dateutils.utc_tz())
            finished = dateutils.format_iso8601_datetime(now)

        TaskStatus.objects(task_id=task_id).update_one(set__finish_time=finished,
                                                       set__state=constants.CALL_ERROR_STATE,
                                                       set__traceback=traceback)

        if action == 'bind':
            ReplyHandler._bind_failed(task_id, call_context)
            return
        if action == 'unbind':
            ReplyHandler._unbind_failed(task_id, call_context)
            return

    def progress(self, reply):
        """
        Notification (reply) indicating an RMI has reported status.
        This information is relayed to the task coordinator.
        :param reply: A progress reply object.
        :type reply: gofer.rmi.async.Progress
        """
        call_context = dict(reply.data)
        task_id = call_context['task_id']
        TaskStatus.objects(task_id=task_id).update_one(set__progress_report=reply.details)<|MERGE_RESOLUTION|>--- conflicted
+++ resolved
@@ -65,10 +65,6 @@
 
     REPLY_QUEUE = 'pulp.task'
 
-<<<<<<< HEAD
-=======
-
->>>>>>> e18cdc55
     @staticmethod
     def _bind_succeeded(action_id, call_context):
         """
