from datetime import datetime
from gettext import gettext as _
import logging
import signal
import time
import uuid

from celery import task, Task as CeleryTask, current_task
from celery.app import control, defaults
from celery.result import AsyncResult
from celery.signals import worker_init
from mongoengine.queryset import DoesNotExist

from pulp.common import constants, dateutils
from pulp.server.async.celery_instance import celery, RESOURCE_MANAGER_QUEUE, \
    DEDICATED_QUEUE_EXCHANGE
from pulp.server.exceptions import PulpException, MissingResource
from pulp.server.db.model.criteria import Criteria
from pulp.server.db.model.dispatch import TaskStatus
from pulp.server.db.model.resources import ReservedResource, Worker
from pulp.server.exceptions import NoWorkers
from pulp.server.managers import resources


controller = control.Control(app=celery)
logger = logging.getLogger(__name__)


@task(acks_late=True)
def _queue_reserved_task(name, task_id, resource_id, inner_args, inner_kwargs):
    """
    A task that encapsulates another task to be dispatched later. This task being encapsulated is
    called the "inner" task, and a task name, UUID, and accepts a list of positional args
    and keyword args for the inner task. These arguments are named inner_args and inner_kwargs.
    inner_args is a list, and inner_kwargs is a dictionary passed to the inner task as positional
    and keyword arguments using the * and ** operators.

    The inner task is dispatched into a dedicated queue for a worker that is decided at dispatch
    time. The logic deciding which queue receives a task is controlled through the
    find_worker function.

    :param name:          The name of the task to be called
    :type name:           basestring
    :param inner_task_id: The UUID to be set on the task being called. By providing
                          the UUID, the caller can have an asynchronous reference to the inner task
                          that will be dispatched.
    :type inner_task_id:  basestring
    :param resource_id:   The name of the resource you wish to reserve for your task. The system
                          will ensure that no other tasks that want that same reservation will run
                          concurrently with yours.
    :type  resource_id:   basestring

    :return: None
    """
    while True:
        try:
            worker = resources.get_worker_for_reservation(resource_id)
        except NoWorkers:
            pass
        else:
            break

        try:
            worker = resources.get_unreserved_worker()
        except NoWorkers:
            pass
        else:
            break

        # No worker is ready for this work, so we need to wait
        time.sleep(0.25)

    ReservedResource(task_id, worker['name'], resource_id).save()

    inner_kwargs['routing_key'] = worker.name
    inner_kwargs['exchange'] = DEDICATED_QUEUE_EXCHANGE
    inner_kwargs['task_id'] = task_id

    try:
        celery.tasks[name].apply_async(*inner_args, **inner_kwargs)
    finally:
        _release_resource.apply_async((task_id, ), routing_key=worker.name,
                                      exchange=DEDICATED_QUEUE_EXCHANGE)


def _delete_worker(name, normal_shutdown=False):
    """
    Delete the Worker with _id name from the database, cancel any associated tasks and reservations

    If the worker shutdown normally, no message is logged, otherwise an error level message is
    logged. Default is to assume the worker did not shut down normally.

    Any resource reservations associated with this worker are cleaned up by this function.

    Any tasks associated with this worker are explicitly canceled.

    :param name:            The name of the worker you wish to delete. In the database, the _id
                            field is the name.
    :type  name:            basestring
    :param normal_shutdown: True if the worker shutdown normally, False otherwise.  Defaults to
                            False.
    :type normal_shutdown:  bool
    """
    if normal_shutdown is False:
        msg = _('The worker named %(name)s is missing. Canceling the tasks in its queue.')
        msg = msg % {'name': name}
        logger.error(msg)

    # Delete the worker document
    worker_list = list(resources.filter_workers(Criteria(filters={'_id': name})))
    if len(worker_list) > 0:
        worker_document = worker_list[0]
        worker_document.delete()

    # Delete all reserved_resource documents for the worker
    ReservedResource.get_collection().remove({'worker_name': name})

    # Cancel all of the tasks that were assigned to this worker's queue
    worker = Worker.from_bson({'_id': name})
<<<<<<< HEAD
    for task_status in TaskStatus.objects(worker_name=worker.name,
                                          state__in=constants.CALL_INCOMPLETE_STATES):
        cancel(task_status['task_id'])
=======
    for _task in TaskStatusManager.find_by_criteria(
            Criteria(
                filters={'worker_name': worker.name,
                         'state': {'$in': constants.CALL_INCOMPLETE_STATES}})):
        cancel(_task['task_id'])
>>>>>>> c26c588d


@task
def _release_resource(task_id):
    """
    Do not queue this task yourself. It will be used automatically when your task is dispatched by
    the _queue_reserved_task task.

    When a resource-reserving task is complete, this method releases the resource by removing the
    ReservedResource object by UUID.

    :param task_id: The UUID of the task that requested the reservation
    :type  task_id: basestring
    """
    ReservedResource.get_collection().remove({'_id': task_id})


class TaskResult(object):
    """
    The TaskResult object is used for returning errors and spawned tasks that do not affect the
    primary status of the task.

    Errors that don't affect the current task status might be related to secondary actions
    where the primary action of the async-task was successful

    Spawned tasks are items such as the individual tasks for updating the bindings on
    each consumer when a repo distributor is updated.
    """

    def __init__(self, result=None, error=None, spawned_tasks=None):
        """
        :param result: The return value from the task
        :type result: dict
        :param error: The PulpException for the error & sub-errors that occured
        :type error: pulp.server.exception.PulpException
        :param spawned_tasks: A list of task status objects for tasks that were created by this
                              task and are tracked through the pulp database.
                              Alternately an AsyncResult, or the task_id of the task created.
        :type spawned_tasks: list of TaskStatus, AsyncResult, or str objects
        """
        self.return_value = result
        self.error = error
        self.spawned_tasks = []
        if spawned_tasks:
            for spawned_task in spawned_tasks:
                if isinstance(spawned_task, dict):
                    self.spawned_tasks.append({'task_id': spawned_task.get('task_id')})
                elif isinstance(spawned_task, AsyncResult):
                    self.spawned_tasks.append({'task_id': spawned_task.id})
                else:  # This should be a string
                    self.spawned_tasks.append({'task_id': spawned_task})

    @classmethod
    def from_async_result(cls, async_result):
        """
        Create a TaskResult object from a celery async_result type

        :param async_result: The result object to use as a base
        :type async_result: celery.result.AsyncResult
        :returns: a TaskResult containing the async task in it's spawned_tasks list
        :rtype: TaskResult
        """
        return cls(spawned_tasks=[{'task_id': async_result.id}])

    @classmethod
    def from_task_status_dict(cls, task_status):
        """
        Create a TaskResult object from a celery async_result type

        :param task_status: The dictionary representation of a TaskStatus
        :type task_status: dict
        :returns: a TaskResult containing the task in it's spawned_tasks lsit
        :rtype: TaskResult
        """
        return cls(spawned_tasks=[{'task_id': task_status.get('task_id')}])

    def serialize(self):
        """
        Serialize the output to a dictionary
        """
        serialized_error = self.error
        if serialized_error:
            serialized_error = self.error.to_dict()
        data = {
            'result': self.return_value,
            'error': serialized_error,
            'spawned_tasks': self.spawned_tasks}
        return data


class ReservedTaskMixin(object):
    def apply_async_with_reservation(self, resource_type, resource_id, *args, **kwargs):
        """
        This method allows the caller to schedule the ReservedTask to run asynchronously just like
        Celery's apply_async(), while also making the named resource. No two tasks that claim the
        same resource reservation can execute concurrently. It accepts type and id of a resource
        and combines them to form a resource id.

        This does not dispatch the task directly, but instead promises to dispatch it later by
        encapsulating the desired task through a call to a _queue_reserved_task task. See the
        docblock on _queue_reserved_task for more information on this.

        This method creates a TaskStatus as a placeholder for later updates. Pulp expects to poll
        on a task just after calling this method, so a TaskStatus entry needs to exist for it
        before it returns.

        For a list of parameters accepted by the *args and **kwargs parameters, please see the
        docblock for the apply_async() method.

        :param resource_type: A string that identifies type of a resource
        :type resource_type:  basestring
        :param resource_id:   A string that identifies some named resource, guaranteeing that only
                              one task reserving this same string can happen at a time.
        :type  resource_id:   basestring
        :param tags:          A list of tags (strings) to place onto the task, used for searching
                              for tasks by tag
        :type  tags:          list
        :return:              An AsyncResult instance as returned by Celery's apply_async
        :rtype:               celery.result.AsyncResult
        """
        # Form a resource_id for reservation by combining given resource type and id. This way,
        # two different resources having the same id will not block each other.
        resource_id = ":".join((resource_type, resource_id))
        inner_task_id = str(uuid.uuid4())
        task_name = self.name
        tags = kwargs.get('tags', [])

        # Create a new task status with the task id and tags.
        task_status = TaskStatus(task_id=inner_task_id, task_type=task_name,
                                 state=constants.CALL_WAITING_STATE, tags=tags)
        # To avoid the race condition where __call__ method below is called before
        # this change is propagated to all db nodes, using an 'upsert' here and setting
        # the task state to 'waiting' only on an insert.
        task_status.save_with_set_on_insert(fields_to_set_on_insert=['state', 'start_time'])

        _queue_reserved_task.apply_async(args=[task_name, inner_task_id, resource_id, args, kwargs],
                                         queue=RESOURCE_MANAGER_QUEUE)
        return AsyncResult(inner_task_id)


class Task(CeleryTask, ReservedTaskMixin):
    """
    This is a custom Pulp subclass of the Celery Task object. It allows us to inject some custom
    behavior into each Pulp task, including management of resource locking.
    """
    def apply_async(self, *args, **kwargs):
        """
        A wrapper around the Celery apply_async method. It allows us to accept a few more
        parameters than Celery does for our own purposes, listed below. It also allows us
        to create and update task status which can be used to track status of this task
        during it's lifetime.

        :param queue:       The queue that the task has been placed into (optional, defaults to
                            the general Celery queue.)
        :type  queue:       basestring
        :param tags:        A list of tags (strings) to place onto the task, used for searching for
                            tasks by tag
        :type  tags:        list
        :return:            An AsyncResult instance as returned by Celery's apply_async
        :rtype:             celery.result.AsyncResult
        """
        routing_key = kwargs.get('routing_key',
                                 defaults.NAMESPACES['CELERY']['DEFAULT_ROUTING_KEY'].default)
        tags = kwargs.pop('tags', [])

        async_result = super(Task, self).apply_async(*args, **kwargs)
        async_result.tags = tags

        # Create a new task status with the task id and tags.
        task_status = TaskStatus(
            task_id=async_result.id, task_type=self.name,
            state=constants.CALL_WAITING_STATE, worker_name=routing_key, tags=tags)
        # To avoid the race condition where __call__ method below is called before
        # this change is propagated to all db nodes, using an 'upsert' here and setting
        # the task state to 'waiting' only on an insert.
        task_status.save_with_set_on_insert(fields_to_set_on_insert=['state', 'start_time'])
        return async_result

    def __call__(self, *args, **kwargs):
        """
        This overrides CeleryTask's __call__() method. We use this method
        for task state tracking of Pulp tasks.
        """
        # Check task status and skip running the task if task state is 'canceled'.
        try:
            task_status = TaskStatus.objects.get(task_id=self.request.id)
        except DoesNotExist:
            task_status = None
        if task_status and task_status['state'] == constants.CALL_CANCELED_STATE:
            logger.debug("Task cancel received for task-id : [%s]" % self.request.id)
            return
        # Update start_time and set the task state to 'running' for asynchronous tasks.
        # Skip updating status for eagerly executed tasks, since we don't want to track
        # synchronous tasks in our database.
        if not self.request.called_directly:
            now = datetime.now(dateutils.utc_tz())
            start_time = dateutils.format_iso8601_datetime(now)
            # Using 'upsert' to avoid a possible race condition described in the apply_async method
            # above.
            TaskStatus.objects(task_id=self.request.id).update_one(set__state=constants.CALL_RUNNING_STATE,
                                                                   set__start_time=start_time,
                                                                   upsert=True)
        # Run the actual task
        logger.debug("Running task : [%s]" % self.request.id)
        return super(Task, self).__call__(*args, **kwargs)

    def on_success(self, retval, task_id, args, kwargs):
        """
        This overrides the success handler run by the worker when the task
        executes successfully. It updates state, finish_time and traceback
        of the relevant task status for asynchronous tasks. Skip updating status
        for synchronous tasks.

        :param retval:  The return value of the task.
        :param task_id: Unique id of the executed task.
        :param args:    Original arguments for the executed task.
        :param kwargs:  Original keyword arguments for the executed task.
        """
        logger.debug("Task successful : [%s]" % task_id)
        if not self.request.called_directly:
            now = datetime.now(dateutils.utc_tz())
            finish_time = dateutils.format_iso8601_datetime(now)
            task_status = TaskStatus.objects.get(task_id=task_id)
            task_status['finish_time'] = finish_time
            task_status['result'] = retval

            # Only set the state to finished if it's not already in a complete state. This is
            # important for when the task has been canceled, so we don't move the task from canceled
            # to finished.
            if task_status['state'] not in constants.CALL_COMPLETE_STATES:
                task_status['state'] = constants.CALL_FINISHED_STATE
            if isinstance(retval, TaskResult):
                task_status['result'] = retval.return_value
                if retval.error:
                    task_status['error'] = retval.error.to_dict()
                if retval.spawned_tasks:
                    task_list = []
                    for spawned_task in retval.spawned_tasks:
                        if isinstance(spawned_task, AsyncResult):
                            task_list.append(spawned_task.task_id)
                        elif isinstance(spawned_task, dict):
                            task_list.append(spawned_task['task_id'])
                    task_status['spawned_tasks'] = task_list
            if isinstance(retval, AsyncResult):
                task_status['spawned_tasks'] = [retval.task_id, ]
                task_status['result'] = None

            task_status.save()

    def on_failure(self, exc, task_id, args, kwargs, einfo):
        """
        This overrides the error handler run by the worker when the task fails.
        It updates state, finish_time and traceback of the relevant task status
        for asynchronous tasks. Skip updating status for synchronous tasks.

        :param exc:     The exception raised by the task.
        :param task_id: Unique id of the failed task.
        :param args:    Original arguments for the executed task.
        :param kwargs:  Original keyword arguments for the executed task.
        :param einfo:   celery's ExceptionInfo instance, containing serialized traceback.
        """
        logger.debug("Task failed : [%s]" % task_id)
        if not self.request.called_directly:
            now = datetime.now(dateutils.utc_tz())
            finish_time = dateutils.format_iso8601_datetime(now)
            task_status = TaskStatus.objects.get(task_id=task_id)
            task_status['state'] = constants.CALL_ERROR_STATE
            task_status['finish_time'] = finish_time
            task_status['traceback'] = einfo.traceback
            if not isinstance(exc, PulpException):
                exc = PulpException(str(exc))
            task_status['error'] = exc.to_dict()

            task_status.save()


def cancel(task_id):
    """
    Cancel the task that is represented by the given task_id. This method cancels only the task
    with given task_id, not the spawned tasks. This also updates task's state to 'canceled'.

    :param task_id: The ID of the task you wish to cancel
    :type  task_id: basestring

    :raises MissingResource: if a task with given task_id does not exist
    :raises PulpCodedException: if given task is already in a complete state
    """
    try:
        task_status = TaskStatus.objects.get(task_id=task_id)
    except DoesNotExist:
        raise MissingResource(task_id)
    if task_status['state'] in constants.CALL_COMPLETE_STATES:
        # If the task is already done, just stop
        msg = _('Task [%(task_id)s] already in a completed state: %(state)s')
        logger.info(msg % {'task_id': task_id, 'state': task_status['state']})
        return
    controller.revoke(task_id, terminate=True)
    TaskStatus.objects(task_id=task_id, state__nin=constants.CALL_COMPLETE_STATES).\
        update_one(set__state=constants.CALL_CANCELED_STATE)
    msg = _('Task canceled: %(task_id)s.')
    msg = msg % {'task_id': task_id}
    logger.info(msg)


def get_current_task_id():
    """"
    Get the current task id from celery. If this is called outside of a running
    celery task it will return None

    :return: The ID of the currently running celery task or None if not in a task
    :rtype: str
    """
    if current_task and current_task.request and current_task.request.id:
        return current_task.request.id
    return None


def register_sigterm_handler(f, handler):
    """
    register_signal_handler is a method or function decorator. It will register a special signal
    handler for SIGTERM that will call handler() with no arguments if SIGTERM is received during the
    operation of f. Once f has completed, the signal handler will be restored to the handler that
    was in place before the method began.

    :param f:       The method or function that should be wrapped.
    :type  f:       instancemethod or function
    :param handler: The method or function that should be called when we receive SIGTERM.
                    handler will be called with no arguments.
    :type  handler: instancemethod or function
    :return:        A wrapped version of f that performs the signal registering and unregistering.
    :rtype:         instancemethod or function
    """
    def sigterm_handler(signal_number, stack_frame):
        """
        This is the signal handler that gets installed to handle SIGTERM. We don't wish to pass the
        signal_number or the stack_frame on to handler, so its only purpose is to avoid
        passing these arguments onward. It calls handler().

        :param signal_number: The signal that is being handled. Since we have registered for
                              SIGTERM, this will be signal.SIGTERM.
        :type  signal_number: int
        :param stack_frame:   The current execution stack frame
        :type  stack_frame:   None or frame
        """
        handler()

    def wrap_f(*args, **kwargs):
        """
        This function is a wrapper around f. It replaces the signal handler for SIGTERM with
        signerm_handler(), calls f, sets the SIGTERM handler back to what it was before, and then
        returns the return value from f.

        :param args:   The positional arguments to be passed to f
        :type  args:   tuple
        :param kwargs: The keyword arguments to be passed to f
        :type  kwargs: dict
        :return:       The return value from calling f
        :rtype:        Could be anything!
        """
        old_signal = signal.signal(signal.SIGTERM, sigterm_handler)
        try:
            return f(*args, **kwargs)
        finally:
            signal.signal(signal.SIGTERM, old_signal)

    return wrap_f


@worker_init.connect
def cleanup_old_worker(*args, **kwargs):
    """
    Cleans up old state if this worker was previously running, but died unexpectedly.

    In those cases, any Pulp tasks that were running or waiting on this worker will show incorrect
    state. Any reserved_resource reservations associated with the previous worker will also be
    removed along with the worker entry in the database itself. This is called early in the worker
    start process, and later when its fully online pulp_celerybeat will discover the worker as
    usual to allow new work to arrive at this worker.

    If there is no previous work to cleanup this method still runs, but has not effect on the
    database.

    :param args: For positional arguments; and not used otherwise
    :param kwargs: For keyword arguments, and expected to have one named 'sender'
    :return: None
    """
    name = kwargs['sender'].hostname
    _delete_worker(name, normal_shutdown=True)<|MERGE_RESOLUTION|>--- conflicted
+++ resolved
@@ -117,18 +117,9 @@
 
     # Cancel all of the tasks that were assigned to this worker's queue
     worker = Worker.from_bson({'_id': name})
-<<<<<<< HEAD
     for task_status in TaskStatus.objects(worker_name=worker.name,
                                           state__in=constants.CALL_INCOMPLETE_STATES):
         cancel(task_status['task_id'])
-=======
-    for _task in TaskStatusManager.find_by_criteria(
-            Criteria(
-                filters={'worker_name': worker.name,
-                         'state': {'$in': constants.CALL_INCOMPLETE_STATES}})):
-        cancel(_task['task_id'])
->>>>>>> c26c588d
-
 
 @task
 def _release_resource(task_id):
