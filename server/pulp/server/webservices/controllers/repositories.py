--- conflicted
+++ resolved
@@ -27,12 +27,9 @@
 from pulp.server.managers.content.upload import import_uploaded_unit
 from pulp.server.managers.repo.importer import set_importer, remove_importer, update_importer_config
 from pulp.server.managers.repo.unit_association import associate_from_repo, unassociate_by_criteria
-<<<<<<< HEAD
 from pulp.server.managers.repo.publish import publish
 from pulp.server.itineraries.repo import publish_itinerary
-=======
-from pulp.server.itineraries.repo import sync_with_auto_publish_itinerary
->>>>>>> fb99fc6f
+from pulp.server.managers.repo.publish import publish
 from pulp.server.tasks import repository
 from pulp.server.webservices import execution
 from pulp.server.webservices import serialization
@@ -746,17 +743,7 @@
         distributor_id = params.get('id', None)
         overrides = params.get('override_config', None)
 
-<<<<<<< HEAD
-        tags = [resource_tag(dispatch_constants.RESOURCE_REPOSITORY_TYPE, repo_id),
-                action_tag('publish')]
-
-        result = publish.apply_async_with_reservation(dispatch_constants.RESOURCE_REPOSITORY_TYPE,
-                                                      repo_id, [repo_id, distributor_id, overrides],
-                                                      {}, tags=tags)
-        return result
-=======
         return self.ok(repository.publish(repo_id, distributor_id, overrides).id)
->>>>>>> fb99fc6f
 
 
 class RepoAssociate(JSONController):
