--- conflicted
+++ resolved
@@ -1,30 +1,24 @@
 from django.conf.urls import patterns, url
 
-<<<<<<< HEAD
 from pulp.server.webservices.views.content import (
     ContentUnitResourceView,
 )
-=======
 from pulp.server.webservices.views.plugins import (DistributorResourceView, DistributorsView,
                                                    ImporterResourceView, ImportersView,
                                                    TypeResourceView, TypesView)
->>>>>>> 3863515f
+from pulp.server.webservices.views.repositories import RepoSync
 from pulp.server.webservices.views.tasks import TasksView
-from pulp.server.webservices.views.repositories import RepoSync
 
 
 urlpatterns = patterns('',
-<<<<<<< HEAD
     url(r'^v2/content/units/(?P<type_id>[^/]+)/(?P<unit_id>[^/]+)/$',
         ContentUnitResourceView.as_view(), name='content_units_collection'),
-=======
     url(r'^v2/distributors/$', DistributorsView.as_view()),
     url(r'^v2/distributors/(?P<distributor_type_id>[^/]+)/$', DistributorResourceView.as_view()),
     url(r'^v2/plugins/importers/$', ImportersView.as_view()),
     url(r'^v2/plugins/importers/(?P<importer_type_id>[^/]+)/$', ImporterResourceView.as_view()),
     url(r'^v2/plugins/types/$', TypesView.as_view(), name='plugin_types'),
     url(r'^v2/plugins/types/(?P<type_id>[^/]+)/$', TypeResourceView.as_view()),
->>>>>>> 3863515f
+    url(r'^v2/repositories/(?P<repo_id>\w+)/actions/sync/$', RepoSync.as_view()),
     url(r'^v2/tasks/$', TasksView.as_view()),
-    url(r'^v2/repositories/(?P<repo_id>\w+)/actions/sync/$', RepoSync.as_view()),
 )