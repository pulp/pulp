import unittest

from okaara.prompt import Recorder

<<<<<<< HEAD
from pulp.client.extensions import core
=======
>>>>>>> d89237d8


class RenderTests(unittest.TestCase):
    """
    These tests don't verify the visual output of the render functions; for
    now while we're playing with what they look like it's just too much of a
    pain. These tests at least call the methods to make sure they don't error
    and verify the proper tags are specified.
    """

    def test_render_title(self):
        # Test
        p = core.PulpPrompt(record_tags=True)
        p.render_title('Title')

        # Verify
        self.assertEqual(1, len(p.get_write_tags()))
        self.assertEqual(core.TAG_TITLE, p.get_write_tags()[0])

    def test_render_spacer(self):
        # Test
        r = Recorder()
        p = core.PulpPrompt(output=r, enable_color=False)
        p.render_spacer(lines=4)

        # Verify
        self.assertEqual(4, len(r.lines))
        self.assertEqual(0, len([l for l in r.lines if l != '\n']))

    def test_render_section(self):
        # Test
        p = core.PulpPrompt(record_tags=True)
        p.render_section('Section')

        # Verify
        self.assertEqual(1, len(p.get_write_tags()))
        self.assertEqual(core.TAG_SECTION, p.get_write_tags()[0])

    def test_render_paragraph(self):
        # Test
        p = core.PulpPrompt(record_tags=True)
        p.render_paragraph('Paragraph')

        # Verify
        self.assertEqual(1, len(p.get_write_tags()))
        self.assertEqual(core.TAG_PARAGRAPH, p.get_write_tags()[0])

    def test_render_success_message(self):
        # Test
        p = core.PulpPrompt(record_tags=True)
        p.render_success_message('Success')

        # Verify
        self.assertEqual(1, len(p.get_write_tags()))
        self.assertEqual(core.TAG_SUCCESS, p.get_write_tags()[0])

    def test_render_failure_message(self):
        # Test
        p = core.PulpPrompt(record_tags=True)
        p.render_failure_message('Failure', reason='Stuff broke')

        # Verify
        self.assertEqual(1, len(p.get_write_tags()))
        self.assertEqual(core.TAG_FAILURE, p.get_write_tags()[0])

    def test_render_document(self):
        # Test
        p = core.PulpPrompt(record_tags=True)
        doc = {'id': 'd1', 'name': 'document 1'}
        p.render_document(doc)

        # Verify
        self.assertEqual(len(doc), len(p.get_write_tags()))
        self.assertEqual(core.TAG_DOCUMENT, p.get_write_tags()[0])

    def test_render_document_list_omit_hidden_true(self):
        # Test
        r = Recorder()
        p = core.PulpPrompt(output=r, record_tags=True)
        docs = [
            {'_id': 'd1', 'name': 'document 1'}
        ]
        p.render_document_list(docs, omit_hidden=True)

        # Verify
        self.assertEqual(1, len(p.get_write_tags()))
        self.assertEqual(0, len([t for t in p.get_write_tags() if t is not core.TAG_DOCUMENT]))

        self.assertTrue('Name' in r.lines[1])
        for line in r.lines:
            self.assertTrue('_id' not in line)

    def test_render_document_list_omit_hidden_false(self):
        # Test
        r = Recorder()
        p = core.PulpPrompt(output=r, record_tags=True)
        docs = [
            {'_id': 'd1', 'name': 'document 1'}
        ]
        p.render_document_list(docs, omit_hidden=False)

        # Verify
        self.assertEqual(2, len(p.get_write_tags()))
        self.assertEqual(0, len([t for t in p.get_write_tags() if t is not core.TAG_DOCUMENT]))

        self.assertTrue('_id' in r.lines[1])

    def test_render_document_list(self):
        # Test
        p = core.PulpPrompt(record_tags=True)
        docs = [
            {'id': 'd1', 'name': 'document 1'},
            {'id': 'd2', 'name': 'document 2'},
            {'id': 'd3', 'name': 'document 3'},
        ]
        p.render_document_list(docs)

        # Verify
        self.assertEqual(len(docs) * len(docs[0]), len(p.get_write_tags()))
        self.assertEqual(0, len([t for t in p.get_write_tags() if t is not core.TAG_DOCUMENT]))

    def test_render_document_list_with_filter(self):
        # Test
        r = Recorder()
        p = core.PulpPrompt(output=r, record_tags=True)
        docs = [
            {'id': 'd1', 'name': 'document 1'},
            {'id': 'd2', 'name': 'document 2'},
            {'id': 'd3', 'name': 'document 3'},
        ]
        p.render_document_list(docs, filters=['name'])

        # Verify
        self.assertEqual(len(docs), len(p.get_write_tags()))
        self.assertEqual(0, len([t for t in p.get_write_tags() if t is not core.TAG_DOCUMENT]))

        self.assertTrue('Name' in r.lines[1])
        self.assertEqual('\n', r.lines[2])
        self.assertTrue('Name' in r.lines[3])  # shouldn't be "Id" since that was filtered out

    def test_render_document_list_with_full_order(self):
        # Test
        r = Recorder()
        p = core.PulpPrompt(output=r, record_tags=True)
        docs = [
            {'id': 'd1', 'name': 'document 1'},
            {'id': 'd2', 'name': 'document 2'},
            {'id': 'd3', 'name': 'document 3'},
        ]
        p.render_document_list(docs, order=['name', 'id'])

        # Verify
        self.assertEqual(len(docs) * len(docs[0]), len(p.get_write_tags()))
        self.assertEqual(0, len([t for t in p.get_write_tags() if t is not core.TAG_DOCUMENT]))

        self.assertTrue('Name' in r.lines[1])
        self.assertTrue('Id' in r.lines[2])
        self.assertEqual('\n', r.lines[3])

    def test_render_document_list_with_partial_order(self):
        # Test
        r = Recorder()
        p = core.PulpPrompt(output=r, record_tags=True)
<<<<<<< HEAD
        docs = [{'id': 'd1', 'name': 'document 1', 'description': 'description 1'}]
=======
        docs = [
            {'id': 'd1', 'name': 'document 1', 'description': 'description 1'},
        ]
>>>>>>> d89237d8
        p.render_document_list(docs, order=['name'])

        # Verify
        self.assertEqual(len(docs) * len(docs[0]), len(p.get_write_tags()))
        self.assertEqual(0, len([t for t in p.get_write_tags() if t is not core.TAG_DOCUMENT]))

        self.assertTrue('Name' in r.lines[1])
        self.assertTrue('Description' in r.lines[2])
        self.assertTrue('Id' in r.lines[3])
        self.assertEqual('\n', r.lines[4])

    def test_render_document_list_order_and_filter(self):
        # Test
        r = Recorder()
        p = core.PulpPrompt(output=r, record_tags=True)
<<<<<<< HEAD
        docs = [{'id': 'd1', 'name': 'document 1', 'description': 'description 1'}]
=======
        docs = [
            {'id': 'd1', 'name': 'document 1', 'description': 'description 1'},
        ]
>>>>>>> d89237d8
        f = ['id', 'name']
        p.render_document_list(docs, order=['name'], filters=f)

        # Verify
        self.assertEqual(len(docs) * len(f), len(p.get_write_tags()))
        self.assertEqual(0, len([t for t in p.get_write_tags() if t is not core.TAG_DOCUMENT]))

        self.assertTrue('Name' in r.lines[1])
        self.assertTrue('Id' in r.lines[2])
        self.assertEqual('\n', r.lines[3])

    def test_render_document_list_no_items(self):
        # Test
        p = core.PulpPrompt(record_tags=True)
        docs = []
        p.render_document_list(docs)

        # Verify
        self.assertEqual(0, len(p.get_write_tags()))

    def test_render_document_list_no_valid_fields(self):
        # if there are no fields to print, don't print anything. This comes from
        # a bug (BZ 847091) where blank lines were printed for each document,
        # even if no fields from that document were printed.
        r = Recorder()
        p = core.PulpPrompt(output=r, record_tags=True)
        docs = [
            {'id': 'd1', 'name': 'document 1', 'description': 'description 1'},
            {'id': 'd2', 'name': 'document 2', 'description': 'description 2'},
            {'id': 'd3', 'name': 'document 3', 'description': 'description 3'},
        ]
        f = ['notavalidfield']
        p.render_document_list(docs, order=['name'], filters=f)
        # only print the ANSI reset and new line character, but not any documents
        self.assertEqual(len(r.lines), 2)

    def test_create_progress_bar(self):
        # Test
        p = core.PulpPrompt(record_tags=True)
        pb = p.create_progress_bar()
        for i in range(0, 10):
            pb.render(i, 10)

        # Verify
        self.assertEqual(10, len(p.get_write_tags()))
        self.assertEqual(0, len([t for t in p.get_write_tags() if t is not core.TAG_PROGRESS_BAR]))

    def test_create_spinner(self):
        # Test
        p = core.PulpPrompt(record_tags=True)
        s = p.create_spinner()
        for i in range(0, 10):
            s.next()

        # Verify
        self.assertEqual(10, len(p.get_write_tags()))
        self.assertEqual(0, len([t for t in p.get_write_tags() if t is not core.TAG_SPINNER]))<|MERGE_RESOLUTION|>--- conflicted
+++ resolved
@@ -2,10 +2,7 @@
 
 from okaara.prompt import Recorder
 
-<<<<<<< HEAD
 from pulp.client.extensions import core
-=======
->>>>>>> d89237d8
 
 
 class RenderTests(unittest.TestCase):
@@ -169,13 +166,7 @@
         # Test
         r = Recorder()
         p = core.PulpPrompt(output=r, record_tags=True)
-<<<<<<< HEAD
         docs = [{'id': 'd1', 'name': 'document 1', 'description': 'description 1'}]
-=======
-        docs = [
-            {'id': 'd1', 'name': 'document 1', 'description': 'description 1'},
-        ]
->>>>>>> d89237d8
         p.render_document_list(docs, order=['name'])
 
         # Verify
@@ -191,13 +182,7 @@
         # Test
         r = Recorder()
         p = core.PulpPrompt(output=r, record_tags=True)
-<<<<<<< HEAD
         docs = [{'id': 'd1', 'name': 'document 1', 'description': 'description 1'}]
-=======
-        docs = [
-            {'id': 'd1', 'name': 'document 1', 'description': 'description 1'},
-        ]
->>>>>>> d89237d8
         f = ['id', 'name']
         p.render_document_list(docs, order=['name'], filters=f)
 
