#!/usr/bin/python
#
# Copyright (c) 2010 Red Hat, Inc.
#
#
# This software is licensed to you under the GNU General Public License,
# version 2 (GPLv2). There is NO WARRANTY for this software, express or
# implied, including the implied warranties of MERCHANTABILITY or FITNESS
# FOR A PARTICULAR PURPOSE. You should have received a copy of GPLv2
# along with this software; if not, see
# http://www.gnu.org/licenses/old-licenses/gpl-2.0.txt.
#
# Red Hat trademarks are not licensed under GPLv2. No permission is
# granted to use or replicate Red Hat trademarks that are incorporated
# in this software or its documentation.

import os
import pprint
import sys
import time
import unittest
from datetime import datetime, timedelta

srcdir = os.path.abspath(os.path.dirname(__file__)) + "/../../src/"
sys.path.insert(0, srcdir)

commondir = os.path.abspath(os.path.dirname(__file__)) + '/../common/'
sys.path.insert(0, commondir)

from pulp.server.tasking.task import (
    Task, task_waiting, task_finished, task_error, task_timed_out,
    task_canceled, task_complete_states)
from pulp.server.db.model.persistence import TaskSnapshot
from pulp.server.api.repo import RepoApi
from pulp.server import async
from pulp.server.tasking.scheduler import (
    Scheduler, ImmediateScheduler, AtScheduler, IntervalScheduler)
from pulp.server.tasking.taskqueue.queue import TaskQueue
from pulp.server.tasking.taskqueue.storage import VolatileStorage

import testutil
import copy_reg
import types

def noop():
    pass

def args(*args):
    assert len(args) > 0

def kwargs(**kwargs):
    assert len(kwargs) > 0

def result():
    return True

def error():
    raise Exception('Aaaargh!')

def interrupt_me():
    while True:
        time.sleep(0.5)

def wait(seconds=5):
    time.sleep(seconds)

def _pickle_method(method):
    func_name = method.im_func.__name__
    obj = method.im_self
    cls = method.im_class
    return _unpickle_method, (func_name, obj, cls)


def _unpickle_method(func_name, obj, cls):
    for cls in cls.mro():
        try:
            func = cls.__dict__[func_name]
        except KeyError:
            pass
        else:
            break
    return func.__get__(obj, cls)


class TaskTester(unittest.TestCase):

    def setUp(self):
        self.rapi = RepoApi()
        copy_reg.pickle(types.MethodType, _pickle_method, _unpickle_method)
        async.initialize()

    def tearDown(self):
        self.rapi.clean()
        testutil.common_cleanup()

    def test_task_create(self):
        task = Task(noop)
        self.assertTrue(task.state == task_waiting)
        snapshot = task.snapshot()
        restored_task = Task.from_snapshot(snapshot)
        self.assertTrue(restored_task.state == task_waiting)

    def test_task_noop(self):
        task = Task(noop)
        task.run()
        snapshot = task.snapshot()
        restored_task = Task.from_snapshot(snapshot)
        self.assertTrue(task.state == task_finished)
        self.assertTrue(restored_task.state == task_finished)

    def test_task_args(self):
        task = Task(args, args=[1, 2, 'foo'])
        task.run()
        snapshot = task.snapshot()
        restored_task = Task.from_snapshot(snapshot)
        self.assertTrue(restored_task.state == task_finished)
        self.assertTrue(task.state == task_finished)

    def test_task_kwargs(self):
        task = Task(kwargs, kwargs={'arg1':1, 'arg2':2, 'argfoo':'foo'})
        task.run()
        snapshot = task.snapshot()
        restored_task = Task.from_snapshot(snapshot)
        self.assertTrue(restored_task.state == task_finished)
        self.assertTrue(task.state == task_finished)

    def test_task_result(self):
        task = Task(result)
        task.run()
        self.assertTrue(task.state == task_finished)
        self.assertTrue(task.result is True)

    def test_task_error(self):
        task = Task(error)
        task.run()
        snapshot = task.snapshot()
        restored_task = Task.from_snapshot(snapshot)
        self.assertTrue(task.state == task_error)
        self.assertTrue(task.traceback is not None)
        self.assertTrue(restored_task.state == task_error)
        self.assertTrue(restored_task.traceback is not None)

<<<<<<< HEAD
    def disable_sync_task(self):
    #def test_sync_task(self):
=======
    def test_sync_task(self):
>>>>>>> 2c5870bb
        repo = self.rapi.create('some-id', 'some name', 'i386',
                                'yum:http://repos.fedorapeople.org/repos/pulp/pulp/fedora-14/x86_64/')
        self.assertTrue(repo is not None)

        task = self.rapi.sync(repo['id'])
        snapshot = task.snapshot()
        restored_task = Task.from_snapshot(snapshot)
        print "restored sync task: %s" % restored_task.__dict__
        self.assertTrue(restored_task.state == 'waiting')
        while task.state not in ('finished', 'error', 'timed out', 'canceled'):
            time.sleep(3)


class QueueTester(unittest.TestCase):

    def _wait_for_task(self, task, timeout=timedelta(seconds=20)):
        start = datetime.now()
        while task.state not in task_complete_states:
            time.sleep(0.1)
            if datetime.now() - start >= timeout:
                raise RuntimeError('Task wait timed out after %d seconds, with state: %s' %
                                       (timeout.seconds, task.state))
        if task.state == task_error:
            pprint.pprint(task.traceback)


class TaskQueueTester(QueueTester):

    def setUp(self):
        self.queue = TaskQueue()

    def tearDown(self):
        del self.queue

    def test_task_enqueue(self):
        task = Task(noop)
        self.queue.enqueue(task)
        self.assertTrue(task.state == task_waiting)

    def test_enqueue_duplicate_allowed(self):
        # Setup
        task1 = Task(noop)
        self.queue.enqueue(task1)

        self.assertEqual(1, len(list(self.queue._TaskQueue__storage.all_tasks())))

        # Test
        task2 = Task(noop)
        self.queue.enqueue(task2, unique=False)

        # Verify
        self.assertEqual(2, len(list(self.queue._TaskQueue__storage.all_tasks())))

    def test_enqueue_duplicate_no_args(self):
        # Setup
        task1 = Task(noop)
        self.queue.enqueue(task1)

        self.assertEqual(1, len(list(self.queue._TaskQueue__storage.all_tasks())))

        # Test
        task2 = Task(noop)
        self.queue.enqueue(task2, unique=True)

        # Verify
        self.assertEqual(1, len(list(self.queue._TaskQueue__storage.all_tasks())))

    def test_enqueue_duplicate_with_same_kw_args(self):
        # Setup
        task1 = Task(kwargs, kwargs={'foo':1, 'bar':2})
        self.queue.enqueue(task1)

        self.assertEqual(1, len(list(self.queue._TaskQueue__storage.all_tasks())))

        # Test
        task2 = Task(kwargs, kwargs={'foo':1, 'bar':2})
        self.queue.enqueue(task2, unique=True)

        # Verify
        self.assertEqual(1, len(list(self.queue._TaskQueue__storage.all_tasks())))

    def test_enqueue_duplicate_with_different_kw_args(self):
        # Setup
        task1 = Task(kwargs, kwargs={'foo':1, 'bar':2})
        self.queue.enqueue(task1)

        self.assertEqual(1, len(list(self.queue._TaskQueue__storage.all_tasks())))

        # Test
        task2 = Task(kwargs, kwargs={'foo':2, 'bar':3})
        self.queue.enqueue(task2, unique=True)

        # Verify
        self.assertEqual(1, len(list(self.queue._TaskQueue__storage.all_tasks())))

    def test_enqueue_duplicate_with_same_args(self):
        # Setup
        task1 = Task(args, args=[1, 2])
        self.queue.enqueue(task1)

        self.assertEqual(1, len(list(self.queue._TaskQueue__storage.all_tasks())))

        # Test
        task2 = Task(args, args=[1, 2])
        self.queue.enqueue(task2, unique=True)

        # Verify
        self.assertEqual(1, len(list(self.queue._TaskQueue__storage.all_tasks())))

    def test_enqueue_duplicate_with_different_args(self):
        # Setup
        task1 = Task(args, args=[1, 2])
        self.queue.enqueue(task1)

        self.assertEqual(1, len(list(self.queue._TaskQueue__storage.all_tasks())))

        # Test
        task2 = Task(args, args=[2, 3])
        self.queue.enqueue(task2, unique=True)

        # Verify
        self.assertEqual(2, len(list(self.queue._TaskQueue__storage.all_tasks())))

    def test_enqueue_duplicate_with_immediate_scheduler(self):
        task1 = Task(noop)
        task2 = Task(noop)
        self.queue.enqueue(task1, True)
        enqueued_2 = self.queue.enqueue(task2, True)
        self.assertFalse(enqueued_2)

    def test_enqueue_duplicate_with_same_scheduler(self):
        at = AtScheduler(datetime.now() + timedelta(minutes=10))
        task1 = Task(noop, scheduler=at)
        task2 = Task(noop, scheduler=at)
        self.queue.enqueue(task1, True)
        enqueued_2 = self.queue.enqueue(task2, True)
        self.assertFalse(enqueued_2)

    def test_enqueue_duplicate_with_different_schedulers(self):
        at = AtScheduler(datetime.now() + timedelta(minutes=10))
        task1 = Task(noop, scheduler=at)
        task2 = Task(noop, scheduler=ImmediateScheduler())
        self.queue.enqueue(task1, True)
        enqueued_2 = self.queue.enqueue(task2, True)
        self.assertTrue(enqueued_2)

    def test_task_dispatch(self):
        task = Task(noop)
        self.queue.enqueue(task)
        self._wait_for_task(task)
        self.assertTrue(task.state == task_finished)

    def test_task_dispatch_with_scheduled_time(self):
        delay_seconds = timedelta(seconds=10)
        schduler = AtScheduler(datetime.now() + delay_seconds)
        task = Task(noop, scheduler=schduler)
        self.queue.enqueue(task)
        start_time = datetime.now()
        self._wait_for_task(task, timeout=timedelta(seconds=20))
        end_time = datetime.now()
        self.assertTrue(task.state == task_finished)
        self.assertTrue(end_time - start_time > delay_seconds)


    def test_task_find(self):
        task1 = Task(noop)
        self.queue.enqueue(task1)
        task2 = self.queue.find(id=task1.id)[0]
        self.assertTrue(task1 is task2)

    def test_find_invalid_criteria(self):
        # Setup
        task1 = Task(noop)
        self.queue.enqueue(task1)

        # Test
        found = self.queue.find(foo=task1.id)

        # Verify
        self.assertTrue(not found)

    def test_find_empty_queue(self):
        # Test
        found = self.queue.find(id=1)

        # Verify
        self.assertTrue(not found)

    def test_find_multiple_criteria(self):
        # Setup
        task1 = Task(noop)
        self.queue.enqueue(task1)

        # Test
        found = self.queue.find(id=task1.id, state=task_waiting)

        # Verify
        self.assertTrue(found[0] is task1)

    def test_find_multiple_matching(self):
        # Setup
        task1 = Task(noop)
        task2 = Task(noop)

        self.queue.enqueue(task1)
        self.queue.enqueue(task2)

        # Test
        found = self.queue.find(state=task_waiting)

        # Verify
        self.assertTrue(found[0] is task2)

    def test_task_status(self):
        task = Task(noop)
        self.queue.enqueue(task)
        self._wait_for_task(task)
        status = self.queue.find(id=task.id)
        self.assertTrue(status[0].state == task.state)

    def test_exists_matching_criteria(self):
        # Setup
        task1 = Task(noop)
        self.queue.enqueue(task1)

        # Test
        task2 = Task(noop)
        task2.id = task1.id

        result = self.queue.exists(task2, ['id'])

        # Verify
        self.assertTrue(result)

    def test_exists_unmatching_criteria(self):
        # Setup
        task1 = Task(noop)
        self.queue.enqueue(task1)

        # Test
        task2 = Task(noop)

        result = self.queue.exists(task2, ['id'])

        # Verify
        self.assertTrue(not result)

    def test_exists_multiple_criteria(self):
        # Setup
        task1 = Task(args, args=[1, 2])
        task2 = Task(args, args=[2, 3])

        self.queue.enqueue(task1)
        self.queue.enqueue(task2)

        # Test
        find_me = Task(args, args=[2, 3])

        found = self.queue.exists(find_me, ['method_name', 'args'])

        # Verify
        self.assertTrue(found)

    def test_exists_invalid_criteria(self):
        # Setup
        look_for = Task(noop)

        # Test & Verify
        self.assertRaises(ValueError, self.queue.exists, look_for, ['foo'])


class InterruptQueueTester(QueueTester):

    def setUp(self):
        self.queue = TaskQueue()

    def tearDown(self):
        del self.queue

    def disable_task_timeout(self):
    #def test_task_timeout(self):
        task = Task(interrupt_me, timeout=timedelta(seconds=2))
        self.queue.enqueue(task)
        self._wait_for_task(task)
        self.assertTrue(task.state == task_timed_out, 'state is %s' % task.state)

    def disable_task_cancel(self):
    #def test_task_cancel(self):
        task = Task(interrupt_me)
        self.queue.enqueue(task)
        self.queue.cancel(task)
        self._wait_for_task(task)
        self.assertTrue(task.state == task_canceled, 'state is %s' % task.state)

    def disable_multiple_task_cancel(self):
    #def test_multiple_task_cancel(self):
        task1 = Task(interrupt_me)
        task2 = Task(interrupt_me)
        self.queue.enqueue(task1)
        self.queue.enqueue(task2)
        self.queue.cancel(task1)
        self.queue.cancel(task2)
        self._wait_for_task(task2)
        self.assertTrue(task2.state == task_canceled, 'state is %s' % task.state)


class PriorityQueueTester(unittest.TestCase):

    def setUp(self):
        self.storage = VolatileStorage()

    def tearDown(self):
        del self.storage

    def _enqueue_three_tasks(self):
        task1 = Task(noop)
        task1.scheduled_time = 3
        task2 = Task(noop)
        task2.scheduled_time = 2
        task3 = Task(noop)
        task3.scheduled_time = 1
        for t in (task1, task2, task3):
            self.storage.enqueue_waiting(t)

    def test_task_order(self):
        self._enqueue_three_tasks()
        ordered = []
        while self.storage.num_waiting() > 0:
            ordered.append(self.storage.dequeue_waiting())
        for i, t1 in enumerate(ordered[:-1]):
            t2 = ordered[i + 1]
            self.assertTrue(t1.scheduled_time <= t2.scheduled_time)

    def test_task_peed(self):
        self._enqueue_three_tasks()
        t = self.storage.peek_waiting()
        self.assertTrue(t.scheduled_time == 1)

    def test_task_removal(self):
        t = Task(noop)
        self.storage.enqueue_waiting(t)
        self.assertTrue(self.storage.num_waiting() == 1)
        self.storage.remove_waiting(t)
        self.assertTrue(self.storage.num_waiting() == 0)


class ScheduledTaskTester(QueueTester):

    def setUp(self):
        self.queue = TaskQueue()

    def tearDown(self):
        del self.queue

    def test_immediate(self):
        task = Task(noop, scheduler=ImmediateScheduler())
        self.queue.enqueue(task)
        self._wait_for_task(task)
        self.assertTrue(task.state is task_finished, 'state is %s' % task.state)

    def test_at(self):
        now = datetime.now()
        then = timedelta(seconds=10)
        at = AtScheduler(now + then)
        task = Task(noop, scheduler=at)
        self.queue.enqueue(task)
        self.assertTrue(task.state is task_waiting, 'state is %s' % task.state)
        self._wait_for_task(task, timedelta(seconds=11))
        self.assertTrue(task.state is task_finished, 'state is %s' % task.state)

    def test_at_time(self):
        now = datetime.now()
        then = timedelta(seconds=10)
        at = AtScheduler(now + then)
        task = Task(noop, scheduler=at)
        self.queue.enqueue(task)
        time.sleep(8)
        self.assertTrue(task.state is task_waiting, 'state is %s' % task.state)
        time.sleep(3)
        self.assertTrue(task.state is task_finished, 'state is %s' % task.state)

    def test_interval(self):
        now = datetime.now()
        then = timedelta(seconds=10)
        interval = IntervalScheduler(then, now + then, 1)
        task = Task(noop, scheduler=interval)
        self.queue.enqueue(task)
        self.assertTrue(task.state is task_waiting, 'state is %s' % task.state)
        self._wait_for_task(task, timedelta(seconds=11))
        self.assertTrue(task.state is task_finished, 'state is %s' % task.state)

    def test_interval_schedule(self):
        now = datetime.now()
        then = timedelta(seconds=10)
        interval = IntervalScheduler(then, now + then, 1)
        task = Task(noop, scheduler=interval)
        self.queue.enqueue(task)
        self._wait_for_task(task, timedelta(seconds=11))
        self.assertTrue(task.scheduled_time is None)

    def test_interval_no_start_time(self):
        then = timedelta(seconds=10)
        interval = IntervalScheduler(then, None, 1)
        task = Task(noop, scheduler=interval)
        self.queue.enqueue(task)
        now = datetime.now()
        self.assertTrue(task.scheduled_time <= now + then)
        self._wait_for_task(task)

    def test_multi_run_interval(self):
        now = datetime.now()
        then = timedelta(seconds=5)
        interval = IntervalScheduler(then, now + then, 2)
        task = Task(noop, scheduler=interval)
        self.queue.enqueue(task)
        time.sleep(3)
        self.assertTrue(task.state is task_waiting, 'state is %s' % task.state)
        time.sleep(4)
        self.assertTrue(task.state is task_finished, 'state is %s' % task.state)
        time.sleep(4)
        self.assertTrue(task.state is task_finished, 'state is %s' % task.state)

    def test_interval_removal(self):
        then = timedelta(seconds=5)
        interval = IntervalScheduler(then, None, 1)
        task = Task(wait, scheduler=interval)
        self.queue.enqueue(task)
        time.sleep(1)
        self.assertTrue(isinstance(task.scheduler, IntervalScheduler))
        self.queue.remove(task)
        self.assertTrue(isinstance(task.scheduler, ImmediateScheduler))
        self._wait_for_task(task)
        self.assertTrue(task.scheduled_time is None)

# run the unit tests ----------------------------------------------------------

if __name__ == '__main__':
    unittest.main()<|MERGE_RESOLUTION|>--- conflicted
+++ resolved
@@ -140,12 +140,7 @@
         self.assertTrue(restored_task.state == task_error)
         self.assertTrue(restored_task.traceback is not None)
 
-<<<<<<< HEAD
-    def disable_sync_task(self):
-    #def test_sync_task(self):
-=======
     def test_sync_task(self):
->>>>>>> 2c5870bb
         repo = self.rapi.create('some-id', 'some name', 'i386',
                                 'yum:http://repos.fedorapeople.org/repos/pulp/pulp/fedora-14/x86_64/')
         self.assertTrue(repo is not None)
