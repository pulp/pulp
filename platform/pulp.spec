--- conflicted
+++ resolved
@@ -29,13 +29,8 @@
 # ---- Pulp Platform -----------------------------------------------------------
 
 Name: pulp
-<<<<<<< HEAD
 Version: 2.0.7
 Release: 0.3.beta
-=======
-Version: 2.1.0
-Release: 0.1.alpha
->>>>>>> be703531
 Summary: An application for managing software content
 Group: Development/Languages
 License: GPLv2
