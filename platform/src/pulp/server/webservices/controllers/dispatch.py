# -*- coding: utf-8 -*-
#
# Copyright © 2012 Red Hat, Inc.
#
# This software is licensed to you under the GNU General Public
# License as published by the Free Software Foundation; either version
# 2 of the License (GPLv2) or (at your option) any later version.
# There is NO WARRANTY for this software, express or implied,
# including the implied warranties of MERCHANTABILITY,
# NON-INFRINGEMENT, or FITNESS FOR A PARTICULAR PURPOSE. You should
# have received a copy of GPLv2 along with this software; if not, see
# http://www.gnu.org/licenses/old-licenses/gpl-2.0.txt.

import httplib
import logging
from gettext import gettext as _

import web

from pulp.server.auth import authorization
from pulp.server.db.model.dispatch import QueuedCall
from pulp.server.dispatch import factory as dispatch_factory
from pulp.server.dispatch import history as dispatch_history
from pulp.server.exceptions import MissingResource, PulpExecutionException
from pulp.server.webservices import serialization
from pulp.server.webservices.controllers.base import JSONController
from pulp.server.webservices.controllers.decorators import auth_required

# globals ----------------------------------------------------------------------

_LOG = logging.getLogger(__name__)

# exceptions -------------------------------------------------------------------

class TaskNotFound(MissingResource):

    def __str__(self):
        return _('Task Not Found: %(id)s') % {'id': self.args[0]}


class TaskCancelNotImplemented(PulpExecutionException):

    http_status_code = httplib.NOT_IMPLEMENTED

    def __str__(self):
        return _('Cancel Not Implemented for Task: %(id)s') % {'id': self.args[0]}


class QueuedCallNotFound(MissingResource):

    def __str__(self):
        return _('Snapshot Not Found: %(id)s') % {'id': self.args[0]}


class TaskGroupNotFound(MissingResource):

    def __str__(self):
        return _('TaskGroup Not Found: %(id)s') % {'id': self.args[0]}


class TaskGroupCancelNotImplemented(PulpExecutionException):

    http_status_code = httplib.NOT_IMPLEMENTED

    def __str__(self):
        return _('Cancel Not Implemented for TaskGroup: %(id)s') % {'id': self.args[0]}

# task controllers -------------------------------------------------------------

class TaskCollection(JSONController):

    @auth_required(authorization.READ)
    def GET(self):
        valid_filters = ['tag']
        filters = self.filters(valid_filters)
        criteria = {'tags': filters.get('tag', [])}
        # support legacy search criteria
        if 'task_id' in criteria:
            criteria['call_request_id'] = criteria.pop('task_id')
        if 'task_group_id' in criteria:
            criteria['call_request_group_id'] = criteria.pop('task_group_id')
        coordinator = dispatch_factory.coordinator()
        call_reports = coordinator.find_call_reports(**criteria)
        serialized_call_reports = [c.serialize() for c in call_reports]
        return self.ok(serialized_call_reports)


class TaskResource(JSONController):

    @auth_required(authorization.READ)
    def GET(self, call_request_id):
        link = serialization.link.link_obj('/pulp/api/v2/tasks/%s/' % call_request_id)
        coordinator = dispatch_factory.coordinator()
        call_reports = coordinator.find_call_reports(call_request_id=call_request_id)
        if call_reports:
            serialized_call_report = call_reports[0].serialize()
            serialized_call_report.update(link)
            return self.ok(serialized_call_report)
        archived_calls = dispatch_history.find_archived_calls(call_request_id=call_request_id)
        if archived_calls.count() > 0:
            serialized_call_report = archived_calls[0]['serialized_call_report']
            serialized_call_report.update(link)
            return self.ok(serialized_call_report)
        raise TaskNotFound(call_request_id)

    @auth_required(authorization.DELETE)
    def DELETE(self, call_request_id):
        coordinator = dispatch_factory.coordinator()
        result = coordinator.cancel_call(call_request_id)
        if result is None:
            raise MissingResource(call_request_id)
        if result is False:
            raise TaskCancelNotImplemented(call_request_id)
<<<<<<< HEAD
        link = serialization.link.current_link_obj()
        return self.accepted(link)
=======
        # if we've gotten here, the call request *should* exist
        call_report = coordinator.find_call_reports(call_request_id=call_request_id)[0]
        serialized_call_report = call_report.serialize()
        serialized_call_report.update(serialization.link.current_link_obj())
        return self.accepted(serialized_call_report)
>>>>>>> d45f4df1

# queued call controllers ------------------------------------------------------

class QueuedCallCollection(JSONController):

    @auth_required(authorization.READ)
    def GET(self):
        task_queue = dispatch_factory._task_queue()
        tasks = task_queue.all_tasks()
        queued_calls = []
        for t in tasks:
            data = {'task_id': t.id, 'queued_call_id': t.queued_call_id}
            data.update(serialization.link.child_link_obj(t.queued_call_id))
            queued_calls.append(data)
        return self.ok(queued_calls)


class QueuedCallResource(JSONController):

    @auth_required(authorization.READ)
    def GET(self, call_request_id):
        coordinator = dispatch_factory.coordinator()
        tasks = coordinator._find_tasks(call_request_id=call_request_id)
        if not tasks:
            raise QueuedCallNotFound(call_request_id)
        return self.ok(tasks[0].queued_call_id)

    @auth_required(authorization.DELETE)
    def DELETE(self, call_request_id):
        coordinator = dispatch_factory.coordinator()
        tasks = coordinator._find_tasks(call_request_id=call_request_id)
        if not tasks:
            raise QueuedCallNotFound(call_request_id)
        collection = QueuedCall.get_collection()
        collection.remove({'_id': tasks[0].queued_call_id}, safe=True)
        link = serialization.link.current_link_obj()
        return self.accepted(link)

# task_group controllers --------------------------------------------------------------

class TaskGroupCollection(JSONController):

    @auth_required(authorization.READ)
    def GET(self):
        call_request_group_ids = set()
        task_queue = dispatch_factory._task_queue()
        for task in task_queue.all_tasks():
            call_request_group_id = task.call_request.id
            if call_request_group_id is None:
                continue
            call_request_group_ids.add(call_request_group_id)
        task_group_links = []
        for id in call_request_group_ids:
            # continue to support legacy task ids
            link = {'task_group_id': id,
                    'call_request_group_id': id}
            link.update(serialization.link.child_link_obj(id))
            task_group_links.append(link)
        return self.ok(task_group_links)


class TaskGroupResource(JSONController):

    @auth_required(authorization.READ)
    def GET(self, call_request_group_id):
        link = serialization.link.link_obj('/pulp/api/v2/task_groups/%s/' % call_request_group_id)
        coordinator = dispatch_factory.coordinator()
        call_reports = coordinator.find_call_reports(call_request_group_id=call_request_group_id)
<<<<<<< HEAD
        serialized_call_reports = [c.serialize() for c in call_reports]
        archived_calls = dispatch_history.find_archived_calls(task_group_id=call_request_group_id)
        serialized_call_reports.extend(c['serialized_call_report'] for c in archived_calls)
=======
        found_call_request_ids = set(c.call_request_id for c in call_reports)
        serialized_call_reports = [c.serialize() for c in call_reports]
        archived_calls = dispatch_history.find_archived_calls(call_request_group_id=call_request_group_id)
        serialized_call_reports.extend(c['serialized_call_report'] for c in archived_calls
                                       if c['serialized_call_report']['call_request_id'] not in found_call_request_ids)
>>>>>>> d45f4df1
        if not serialized_call_reports:
            raise TaskGroupNotFound(call_request_group_id)
        map(lambda r: r.update(link), serialized_call_reports)
        return self.ok(serialized_call_reports)


    @auth_required(authorization.DELETE)
    def DELETE(self, call_request_group_id):
        coordinator = dispatch_factory.coordinator()
        results = coordinator.cancel_multiple_calls(call_request_group_id)
        if not results:
            raise TaskGroupNotFound(call_request_group_id)
<<<<<<< HEAD
        if None in results.values():
            raise TaskGroupCancelNotImplemented(call_request_group_id)
        return self.accepted(results)
=======
        if reduce(lambda p, v: p and (v is None), results.values(), True):
            # in other words, all results values are None
            raise TaskGroupCancelNotImplemented(call_request_group_id)
        # if we've gotten this far, the call requests exist and have been cancelled
        call_reports = coordinator.find_call_reports(call_request_group_id=call_request_group_id)
        serialized_call_reports = [c.serialize() for c in call_reports]
        link = serialization.link.current_link_obj()
        for s in serialized_call_reports:
            s.update(link)
        return self.accepted(serialized_call_reports)
>>>>>>> d45f4df1

# web.py applications ----------------------------------------------------------

# mapped to /v2/tasks/

TASK_URLS = (
    '/', TaskCollection,
    '/([^/]+)/', TaskResource,
)

task_application = web.application(TASK_URLS, globals())

# mapped to /v2/queued_calls/

QUEUED_CALL_URLS = (
    '/', QueuedCallCollection,
    '/([^/]+)/', QueuedCallResource,
)

queued_call_application = web.application(QUEUED_CALL_URLS, globals())

# mapped to /v2/task_groups/

TASK_GROUP_URLS = (
    '/', TaskGroupCollection,
    '/([^/]+)/', TaskGroupResource,
)

task_group_application = web.application(TASK_GROUP_URLS, globals())
<|MERGE_RESOLUTION|>--- conflicted
+++ resolved
@@ -111,16 +111,11 @@
             raise MissingResource(call_request_id)
         if result is False:
             raise TaskCancelNotImplemented(call_request_id)
-<<<<<<< HEAD
-        link = serialization.link.current_link_obj()
-        return self.accepted(link)
-=======
         # if we've gotten here, the call request *should* exist
         call_report = coordinator.find_call_reports(call_request_id=call_request_id)[0]
         serialized_call_report = call_report.serialize()
         serialized_call_report.update(serialization.link.current_link_obj())
         return self.accepted(serialized_call_report)
->>>>>>> d45f4df1
 
 # queued call controllers ------------------------------------------------------
 
@@ -189,17 +184,11 @@
         link = serialization.link.link_obj('/pulp/api/v2/task_groups/%s/' % call_request_group_id)
         coordinator = dispatch_factory.coordinator()
         call_reports = coordinator.find_call_reports(call_request_group_id=call_request_group_id)
-<<<<<<< HEAD
-        serialized_call_reports = [c.serialize() for c in call_reports]
-        archived_calls = dispatch_history.find_archived_calls(task_group_id=call_request_group_id)
-        serialized_call_reports.extend(c['serialized_call_report'] for c in archived_calls)
-=======
         found_call_request_ids = set(c.call_request_id for c in call_reports)
         serialized_call_reports = [c.serialize() for c in call_reports]
         archived_calls = dispatch_history.find_archived_calls(call_request_group_id=call_request_group_id)
         serialized_call_reports.extend(c['serialized_call_report'] for c in archived_calls
                                        if c['serialized_call_report']['call_request_id'] not in found_call_request_ids)
->>>>>>> d45f4df1
         if not serialized_call_reports:
             raise TaskGroupNotFound(call_request_group_id)
         map(lambda r: r.update(link), serialized_call_reports)
@@ -212,11 +201,6 @@
         results = coordinator.cancel_multiple_calls(call_request_group_id)
         if not results:
             raise TaskGroupNotFound(call_request_group_id)
-<<<<<<< HEAD
-        if None in results.values():
-            raise TaskGroupCancelNotImplemented(call_request_group_id)
-        return self.accepted(results)
-=======
         if reduce(lambda p, v: p and (v is None), results.values(), True):
             # in other words, all results values are None
             raise TaskGroupCancelNotImplemented(call_request_group_id)
@@ -227,7 +211,6 @@
         for s in serialized_call_reports:
             s.update(link)
         return self.accepted(serialized_call_reports)
->>>>>>> d45f4df1
 
 # web.py applications ----------------------------------------------------------
 
